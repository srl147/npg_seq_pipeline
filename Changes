--- conflicted
+++ resolved
@@ -3,17 +3,13 @@
 
  - removed test and live section in configuration files
  - removed configuration for external script names
-
  - 'PB_cal_bam' analysis pipeline renamed to 'central'
  - use samtools1 (rather than samtools1_1) for samtools in archival and P4 pipelines
 
-<<<<<<< HEAD
-=======
 release 47.8.1
  - workaround bug: daemon missing new warehouse access
 
 release 47.8
->>>>>>> 8e6465cf
  - GCLP compliance-related daemon changes:
      runs will not be progressed to analysis/archival unless the
      flowcell barcode is set in the npg_tracking database;
