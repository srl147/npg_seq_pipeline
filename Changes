--- conflicted
+++ resolved
@@ -1,11 +1,8 @@
 LIST OF CHANGES
 ---------------
 
-<<<<<<< HEAD
  - remove generation of empty fastq and fastqcheck files
-=======
  - removed bam2fastqcheck_and_cached_fastq function
->>>>>>> 3d3f5d70
  - removed create_archive_directory function, scaffolding the runfolder
    is called in the beginning of the pipeline within the 'prepare'
    method of the analysis pipeline
