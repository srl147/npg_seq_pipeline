LIST OF CHANGES
---------------

<<<<<<< HEAD
 - qc jobs creation, can_run, check object instantiation:
     do not supply path/qc_in, which is now optional
     do not set attributes that the object does not have
 - Add Broad Institute's RNA-SeQC to list of QC checks to run and to central.
   The QC check is carried out only on RNA library types and mouse or human
   samples. Tophat-generated transcriptome and GTF/GFF annotation files are required.

release 51.2
 - patch to script_must_be_unique_runner - only ignore exact matches to the job id
 - change function order to run p4 stage 1 analysis by default
=======
- support generation of targeted stats files in seq_alignment.pm with p4
>>>>>>> 0f02d8be

release 51.1.1
 - extended is_hiseqx_run to detect HiSeq 4000 runs
 - samtools1 cat .. doesn't work with different references, replaced by samtools1 merge ..

release 51.1
 - replaced bamcat .. by samtools1 cat .. in seqchksum comparision
   previous command line was too long for large pools
 - changes for pools with >999 samples, LSF job array index now 5 digits
   modified tests
 - added lims_driver_type cli option

release 51.0
 - use npg_irods npg_publish_illumina_run.pl in place of data_handling irods_bam_loader.pl
 - provide appropiately changed second index read tags for ordered flowcell
   instruments (typically rev. complement) e.g. HiSeqX
 - in both the analysis and archival function order have an extra
   ml warehouse loader job to set the stage for loading to iRODS
 - warehouse loaders that are run after setting qc complete date
   wait for the runfolder to be moved to outgoing, their log location
   is updated accordingly

release 50.3
 - use 'purpose' field to decide if qc_run
 - study-specific software stack for the analysis pipeline
 - added new module for p4 stage1 analysis

release 50.2
 - names of the pipeline daemon modules and scripts harmonised
 - the daemon module does not inherit from the pipeline base class thus
   reducing the number of command line script options
 - common code moved from the daemon scripts to the daemon module
 - a new role for common accessors

release 50.1
 - bug fix to allow archival daemon to work (restore availabilty of run folder
   finding method)

release 50.0
 - purge carriage returns (as well line feeds) from study descriptions for RG header
   records (xml lims driver has previously done this as part of XML parsing)
 - require minimum version 5.10 for perl
 - add study analysis configuration accessor
 - simpler name for the archival daemon module
 - parent class for pipeline daemons
 - dry_run option for daemons
 - consistent behaviour of the archival and analysis daemons
   when LIMs data are not available in the ml warehouse and
   the run is not a QC run, the run is skipped
 - the pipeline daemons define the type of the pipeline to run
   (default, gclp, qc) and set appropriate backward-compatible
   options for the pipeline script
 - Log::Log4perl logger is used in pipeline daemons
 - cached samplesheet generation - use ml warehouse for all
   runs except QC runs, for which the old warehouse is still used
 - add npg_pipeline_job_env_to_threads script (to avoid excessive repeated perl one-
   liners in command arguments).
 - archival of logs should run after an asynchronous move to outgoing (peformed by the
   staging daemon) - paths adjusted and job preexec checking for the existence of the
   runfolder in outgoing is added

release 49.8
 - seq-alignment now uses bwa_aln_se for single read runs
 - disable log archival pending enhancements

release 49.7
 - seq-alignment - P4 and new bwa for older chemistries & forcing mem for alt references
 - bug fix after passing RG paramater to illumina2bam: change SplitBamByReadGroup options:
     do not set OUTPUT_COMMON_RG_HEAD_TO_TRIM, strip last component (runid_lane) from
     OUTPUT_PREFIX
 - use threading for bam and cram creation in seq_alignment
   references and GCLP
 - add attribute "gclp" common to analysis and archival scripts
 - function list config files always contain pipeline module name e.g. central

release 49.6
 - pass RG paramater to illumina2bam
 - add archive::file::logs

release 49.5
 - correctly determine path to SplitBamByChromosomes.jar
 - drop redundant do_markduplicates and not_strip_bam_tag options from args list
   of the old-style bam alignment script
 - factor out generation of bam_flagstats metics into a method
 - call new bam_flagstats execute method instead of invoking individual parsers explicitly -
   forward compatibility
 - npg_pipeline::cache - reuse_cache_only option added RT#486264
 - check for an inline index when calculating index_length

release 49.4
 - LSF job creation for autoqc checks - use qc check objects directly when
   testing whether to create a job

release 49.3
 - error if padding for spiked Phix index sequence is not long enough
 - kill unwanted jobs efficiently (one command for all ids and -b option)
 - call warehouse loaders with verbose option
 - call ml warehouse loader at the end of the analysis pipeline so that the product
   table is loaded by the time the run goes into QC thus allowing to query this
   warehouse using run id
 - simplified name generation for fastq files
 - use 'subset' option of the bam_flagstast autoqc result instead
   of the 'human_split' option
 - allow p4 to be used where no alignment is specified for target but human
     split (contains_nonconsented_human) is
 - new tests for various p4 analysis options in seq_alignment
     (20-archive_file_generation-seq_alignment.t)

release 49.2.1
 - to avoid deprecation warnings in Config::Any,
   ensure XS extensions are available for YAML and JSON

release 49.2
 - test updates only

release 49.1
 - remove 'move_to_outgoing' step from function list for qc runs

release 49.0
 - run the archival pipeline entirely in the directory where it was started, ie
   do not move the runnfolder to outgoing; this will be done by the staging
   monitor

release 48.9
 - run illumina analysis loader in a lowload lsf queue

release 48.8
 - pipeline daemon - when calling the pipeline, do not use paths that are local to the host

release 48.7
 - generate  fastqcheck files for empty fastq files explicitly without
   running fastqcheck executable, which is not available on gseq cluster
 - daemon to process a run if machine location is unknown

release 48.6
 - force gclp analysis along the p4 route

release 48.5
 - archive to a "gclp" iRODS if function_list looks like gclp variant
 - use low_load queue for upstream_tags qc (accesses tracking and qc DBs)

release 48.4
 - Make group to change analysis directories to optional
 - use LSB_BIND_CPU_LIST over LSB_MCPU_HOSTS to determine number of threads to use
   within a job (cope with hyperthreading where LSF gives one slot to what is presented
   as two cpu - this will try to make use of apparent CPUs)
 - make number of slots used by seq_alignment configurable
 - allow running on file server by
   + use npg_tracking::util::abs_path to patch absolute paths
   + avoid perl chdir to give job working dir
 - drop not_strip_bam_tag option, explicitly disable bam tag stripping in seq_alignment
 - add daemon.ini and optionally add command_prefix to commands
 - use lowload lsf queue
 - seqchksum_comparator to cope with higher plexing (with a chdir)
 - force HiSeq rapid run V2 flowcells (BCXX suffix) to use p4
 - enable p4 single-end processing (bwa mem only, not RNA or non-consented human split)

release 48.3
 - get informatrion about a spike directly from lims
 - use old bam_alignment.pl, not P4, if omission of alignments requested
 - option (default on) to force analyses to assume phix spike
 - force P4 and so bwa mem for runs with reads > 100bp
 - enable human split for P4 in seq_alignment (using bwa aln, adapter trimming)
 - run old warehouse loader live in order to pick up pool-level information
     that is currently needed in SeqQC
 - gclp-specific function list for archival

release 48.2
 - added update_ml_warehouse
 - removed sf48 from list of staging areas in green room

release 48.1
 - pipeline-specific function lists
 - setting olb or qc_run flags to true results in olb or qc_run function lists used
 - qc_run flag on its own does not cause a change of lims driver
 - unused pipeline flags and options removed
 - for gclp runs, the analysis daemon to pass gclp function list to analysis pipeline

release 48.0
 - if LIMS cached data creation fails, pipeline script fails before submitting jobs:
     removed spider function from function order for both analysis and archival pipelines;
     introduced spider boolean flag that defaults to true;
     spider is run within prepare() method before the functions are executed
 - removed test and live section in configuration files
 - removed configuration for external script names
 - 'PB_cal_bam' analysis pipeline renamed to 'central'

release 47.9.1
 - Fixed split sanity checks

release 47.9
 - analysis daemon patch: ensure runfolder glob expressions are used when finding the runfolder path
 - use samtools1 (rather than samtools1_1) for samtools in archival and P4 pipelines

release 47.8.1
 - workaround bug: daemon missing new warehouse access

release 47.8
 - GCLP compliance-related daemon changes:
     runs will not be progressed to analysis/archival unless the
     flowcell barcode is set in the npg_tracking database;
     runs are not going to be progressed if it's impossible to fetch LIMs data for a flowcell;
     both analysis and archival daemon to pass runfolder path to the
     pipeline script;
     if batch_id is available, pass it to the analysis pipeline script    
 - use appropriate driver for samplesheet generation (xml, warehouse, ml_warehouse)
 - GCLP compliance-related pipeline changes:
     get the flowcell barcode needed for
     accessing LIMs information from runfolder path/content;
     use batch id if provided by the caller;
     derive the run id from runfolder path/content
 - check for RTA run tag is dropped in the analysis daemon - all current runs are RTA
 - use alt_process flag when archiving qc runs

release 47.7
 - switch seqchksum_comparator to cram, add new test data and updated tests
   convert all cram files to bam as current version of bamcat will not read cram
   dropped one test as converting an empty bam file to cram produces a valid cram file 
 - More sanity checks: use of y split and nonconsented X and autosome split only with Homo
   sapiens reference, use of nonconsented human split only with non Homo sapiens reference.
 - always apply sanity checks (even when not running P4 based pipelines).

release 47.6
 - reenable archival of index files for CRAM/BAM files to iRODS

release 47.5
 - turn off BAM archival to iRODS

release 47.4
 - multiple TraDIS library types now in use, all assumed to start with TraDIS

release 47.3
 - P4 can process nonconsented X and autosome human split, and separate Y chromosome data
 - tidy of conditions for selection of p4 processing, and new force_p4 flag to override them

release 47.2
 - don't process phix using the p4 pipeline

release 47.1
 - when using and copying an existing cache directory copy everything (instead of
   restricting to npg directory)
 - try to create samplesheet if it does not exist, even if copying cache

release 47.0
 - code moved to git repository

release 46.3
 - test fix

release 46.2
 - use samtools1.1 in seq_alignment P4 based analyses
 - externally specified webcache and samplesheet are copied to the default location
     inside the analysis folder
 - seqchksum primary data comparison between final product and post illumina2bam
 - run seqchksum and cluster count check at same time as post bam qc
 - tag list files creation:
     remove dedicated function
     call the code from illumina2bam function
     refactor into a stand-alone per-lane module
     create these files in the metadata cache directory
 - allow ref_match qc jobs to run 8 at a time (patched Bowtie ameliorates Lustre problem)
 - use subtemplate/library base templates rather than monolith ones for seq_alignment P4
 - do not run lane level pulldown_metrics job for a pool
 - extra seq_alignment check that run is compatible with available P4 pipelines
 - limit bam split by tag to lanes requested (fix)

release 46.1
 - for V4 HiSeq runs without a reference use bam_alignment.pl

release 46.0
 - remove redundant npg_pipeline::archive and npg_pipeline::roles::business::file_constructs modules
 - remove dependency on tag files npg_common::roles::run::lane::tag_info role
 - remove a callback for a phix flavour of the sequence error check (function is not in use)
 - move options for the adapter detection job to where the job is generated
 - error is thrown for non-existing qc check
 - remove generation of tag files (tag list files remain)
 - always create new tag list files
 - remove unused configuration options
 - remove --lane pipeline option (was used only in tests)
 - move generation of the bam2fastqcheck_and_cached_fastq job out of a module for
     job generation for autoqc functions
 - remove unused scripts

release 45.6
 - remove mostly redundant npg_pipeline::roles::business::internal_info, move
     tradis flag to the module creating illumina2bam job
 - remove redundant npg_pipeline::roles::business::bustard_lsf_reqs

release 45.5
 - remove unused callbacks for old-style run and lane status updates
 - remove a callback for lane completion files
 - remove --no_status_updates pipeline option
 - remove a prereq. script for checking for existence of files

release 45.4
 - omit PhiX sample name and study from strings generated for illumina2bam
   BAM RG record generation (lane/pool level)
 - ensure ref_match qc jobs run serially (to try to alleviate Lustre slow io 
   on simultaneous file read bug)

release 45.3
 - write log files for status change to qc complete to outgoing

release 45.2
 - remove the following functions from function order:
     status updates that do not create status files
     redundant touch_completed_lane

release 45.1
 - bug fixes and code improvements in a callback for file-based statuses
 - file-base status updates added to function order
 - ensure P4 pipelines in seq_alignment are aborted if required analysis is 
   not yet supported
 - remove bam_alignment and rna_seq_alignment steps (having been replaced
   by seq_alignment)
 - run bwa mem P4 alignment pipeline for V4 HiSeq runs as well as HiSeqX runs

release 45.0
 - Use P4 based BWA Mem analysis in seq_alignment if HiSeqX run
 - Use variable number of CPU slots for seq_alignment jobs (12 to 16)

release 44.15
 - Use soft filtering instead of hard filtering for spatial_filter
 - generate bam_alignment autoqc json for RNAseq analyses
 - don't try per plex "seq_alignment" analysis  or upstream tag qc 
   if no indexing read
 - callbacks for functions saving run and lane statuses to file

release 44.14
 - switched cluster count check to InterOp files
 - reinstated bam_cluster_counter_check for HiSeqX

release 44.13
 - seq_alignment refinements:
  + to RNAseq p4 script pass:
   - library_type, fr-unstranded or fr-firststrand if library is dUTP
   - AlignentFilter.jar location
   - real PhiX fasta location
  + add autoqc bam_flagstat json generation

release 44.12
 - increase nfs resources for seq_alignment to 4
 - drop localscratch requirement for seq_alignment
 - amended generation of rna_seq alignment commands to use new parameters, and amended corresponding tests

release 44.11
 - set PU option when calling Illumina2bam
 - HiSeqX run: skip bam_cluster_counter_check

release 44.10
 - update p4 vtfp template location in seq_alignment
 - do not run illumina_basecall_stats step for HiSeqX data

release 44.9
 - parallelise seq_alignment function

release 44.8
 - use seq_alignment module to replace bam_alignment to produce
   production output files and get rna analysis into production

release 44.7
 - use analysis_path as a location for the cached data directory
 - allow for flattened runfolder directory structure, ie do not
   insist on Illumina RTA directory structure

release 44.6
 - remove unused test data
 - use more up-to-date runfolder directory structure in tests
 - remove unused methods from test utility module
 - do not use analysis_path either in tests or in the code - this option is not
   being used
 - remove unused analysis_type option to the latest summary link creation job

release 44.5
 - Add qc_verify_bam_id to list of qc functions

release 44.4
 - pool-level asset ids are not loaded from a samplesheet, creating problems in SeqQC;
   warehouse loader not to take lims data from a cached samplesheet 

release 44.3
 - pipeline's unused no_spider flag removed
 - 'spider' function re-implemented to create a cache suitable for
   samplesheet-based lims objects
 - cache directory moved down to the bam basecall directory
 - 'create_webcache_softlink' function removed since the location
   of the cache is now inambiguous
 - stand-alone module npg_pipeline::cache for generating a cache
 - unused functions for handling emails in tests removed
 - 'no_recalibration' flag replaced by 'recalibration' flag that
   defaults to false
 - analysis pipeline is started without explicitly using setting
   'recalibration' flag
 - use Biobambam based adapter detection instead of illumina2bam's

release 44.2
 - autoqc data retriever has changed, update the constructor's attributes

release 44.1
 - added Illumina2bam.jar options for runs with an inline index to put the
   tags on the read with the inline index and modified tests accordingly

release 44.0
 - location of the log for the archival warehouse loader job changed
   from the analysis directory to outgoing
 - reduce dependency on npg_common:
     parse configuration files directly;
     move functionality of the npg_common::roles::run::fs_resource
     role into the base class;
 - remove run_conf and add_to_run_conf attr/method from the base class

release 43.4
 - extended inline index to read 2
 - create tileviz directory when archive and qc directories are created

release 43.3
 - remove tileviz function from the pipeline
 - test update following changes to ping procedure for npg daemons

release 43.2
 - added --tileviz option to spatial filter parameters in pb_cal_align command
 - changed default region size to 200 and dropped region_min_count
 - added a check for pools with only one non-phix tag and extended tests
 
release 43.1
 - remove unused cram file generation function
 - remove provisions for running daemons on the old lenny farm
 - daemon to start analysis and archival for run folders that are co-located with
   daemon's host
 - update hosts in daemon utility that runs the pipeline daemons
 - upgrade bam alignment job memory requirement to 16GB
 - drop appending boost library path to LD_LIBRARY_PATH - not needed
   on Ubuntu precise
 - rely on path to find tophat2 executable

release 43.0
 - remove analysis and archival daemons dependency on npg::api, replace by
     direct calls to tracking database
 - remove analysis adaemon dependency on staging area globbing
 - increase job priority of HiSeq2500 runs
 - fix a bug in calculating jobs priority - priority should be set regardless
     of whether a priority value is set in teh tracking database
 - if the run does not have RTA tag, daemon will try again later
 - analysis daemon to call analysis on a whole run rather than listing
     lanes explicitly
 - remove analysis daemon dependency on LIMs data
 - remove definition of lsf_resource_select from the config file;
     both daemons to supply this option as "lenny" if running on the old farm

release 42.7
 - analysis daemon to submit runs form a subset of staging areas depending
     on the cluster name it is running on
 - redundant tests and test code removed

release 42.6
 - turn off default PhiX based Qval calibration
 - hard code the memory rather than look in config file
 - remove mocked objects for qc tests and add explicit test for qc_adapter
 - separate test executables for lsadmin 

release 42.5
 - improvements to lsf_job module and its tests
 - to be able to submit tileviz job accross farms,
     drop request for particular nodes from the tileviz lsf job spec

release 42.4
 - new module lsf_job to generate LSF7/9 memory limit strings
 - remove /software/bin/perl in local LSF commands

release 42.1
 - add upstream_tags qc check

release 42.0
 - to ensure host-specific path to script is used, use bare script name in daemon definitions

release 41.10
 - job that updates run status to 'run archived' should write log to analysis not outgoing
 - production environment is now set in login shell - no need to set npg
   and npg cpan lib location through PERL5LIB;

release 41.9
 - patch for adaptor autoqc jobs memory requirements; mismatch in
   requested and allowed causes an error in job submission on farm2

release 41.8
 - patch to script_must_be_unique_runner - it's job id we need

release 41.7
 - patch to script_must_be_unique_runner - having a pipe expands the value
   of $LSB_JOB_INDEX prematurely

release 41.6
 - archival to irods jobs for the same run are prevented from running concurrently
 - qc_adapter uses explicit span hsots in bsub command

release 41.5
 - pg_pipeline/analysis::harold_calibration_bam, alignment_script invocation: removed
    deprecated --intensity_dir flag; added --bam_join_jar flag which uses CLASSPATH
    to locate its argument
 - use one nfs slot for rna alignment since all compute is done locally on a node
 - finding mountpoint for directories in /tmp does not go well under erl 5.16.3
   on farm-precise-dev64; explicitly set TEST_FS_RESOURCE in the tests for
   rna alignment farm job creation

release 41.4
 - OLB can use more CPUs - from 8 to 16 (changed from fixed 8)
 - --no_recalibration option no longer stops PhiX alignments
 - amended npg_pipeline/archive/folder/WebCache.pm and lib/npg_pipeline/pluggable/harold.pm
      to use script_name attribute instead of $PROGRAM_NAME

release 41.3
 - ensure irods archival does not block setting qc review pending status -
   bug fix in the parallelisation configuration

release 41.2
 - changes to tophat alignment script to cope with single reads
 - qc_adapter uses 2 cpu 1500M, illumina2bam uses 2 cpu 4000M
 - move to qc review pending state does not depend on the outcome
   of archival to irods to allow for manual qc to proceed reagrdless
   of the state of the IRODs repository; failed archival to
   irods jobs will still show in stuck jobs list
 - fixed a test that accessed xml feeds from live url

release 41.1
 - rna-seq alignment added

release 41.0
 - pipeline daemons settings to work under perl 5.14
   this set up requires that '/etc/bashrc' is sources in the user's
   .bashrc 
 - perlcritic policy name printed when perlcritic errors are displayed

release 40.6
 - return archival of bam files to irods to the analysis pipeline

release 40.5
 - local analysis and archival deamons defenitions (moved from instrument handling)
 - take inline index end from st::api::lims module

release 40.4
 - exclude archival of bam files to irods from the analysis pipeline -
   temporary measure to tier over a whole day of irods maintenance 

release 40.3
 - following controlcentre-less deployment of daemons, irods path is lost
   in deamons; replace sourcing lsf configuration with sourcing /etc/bashrc
   which sould take care of lsf configuration and add whatever is defined
   in .softwarerc (eg irods)

release 40.2
 - limit max threading for phiX bwa sampe (so we don't break memory limit)

release 40.1
 - bugfix - fixed cycle_start1 in pb_calibration jobs for '3 prime poly-A pulldown' lanes

release 40.0
 - dependency on /software removed, filesystem_locations.ini configuration file removed
 - production pipeline daemons to use standard error for logging, which will go to a file
   designated when setting the daemon
 - no fall back onto stored tag files, LIMS should provide information about tags
 - pb calibration tools are located dynamically
 - a full path to OLB in the configuration file
 - unused npg_pipeline_preexec_lsf_resource_max script removed
 - allow alignment jobs to use 6 to 12 processor slots
 - removed type==X86_64 lsf select option that was used for some autoqc lsf jobs
   since it does not combine well with select[lenny] or similar
 - added lsf_resource_select pipeline option that is set by default to lenny in the config file;
   if set, this option is added as -R select[xxx] to all lsf job submissions;
   if set for pipeline daemons, gets appended to pipeline script options
 - installing data/config_files added to the build's install target
 - lsf configuration file path is stored in the pipeline configuration files
 - threading in sam{se,pe} and bump bam_alignment memory up to 13200MB

release 39.7
 - removed hardcoding illumina2bam location from the pipeline
 - job creation fails if necessary jar files not found
 - outdated special test for bam alignment tradis removed
 - change pb calibration version to 10.6
 - removed hardcoding a full path to the bam alignment script

release 39.6
 - spatial filter - default to removing failed reads and use V10.5

release 39.5
 - bump BAM creation memory from 8G to 10G

release 39.4
 - fix running of pb_align for single read data
 - loosen REs looking for cycles to use fo rindex in 3' pulldown sample descriptions

release 39.3
 - fix misleading cluster counter check fail message
 - disable cram creation until tools supporting 1.1 are released

release 39.2
 - only apply spatial_filter if a spatial_filter filter file exists
 - use lower case for homebrew BAM tags used for random bases in 3' pulldown library illumina2bam usage
 - extend 3' pulldown "jecfoo" to cope with index starting at different cycles and different read lengths
 - use spatial filter numbers when checking cluster counts add up
 - remove unnecessary export of npg_comon modules
 - reflect the move of some npg_common modules to the npg_tracking namespace

release 39.1
 - bugfix - use bash for PB_score bsub command (as it uses a bash'ism)

release 39.0
 - hardcoded list of special-index library types should be compatible with tracking
 - modified illumina2bam to handle the "jecfoo" special read 1 index
 - reflect the fact the run, lane and tag roles moved from npg_common to npg_tracking namespace

release 38.3
 - avoid pointless compression in data pipe out of spatial_filter in PB score jobs

release 38.2
 - switched to v10.1 of pb_calibration

release 38.1
 - bugfix spatial filter takes raw intensity path, not dif file location
 - bump filesystem resources used at calibration table generation step

release 38.0
 - daemons updated, outdated code removed
 - spatial filter added
 - calibration code changed to V9 - one table calibration (incudes both reads)

release 37.2
 - analysis daemon patch to exlude deleted earlier option

release 37.1
 - redundant modules removed
 - default for the local flag reflects the value of no_bsub flag
 - spatial_filter flag added and propagated to illumina2bam job
 - bump OLB to 1.9.4
 - setting nonconsented human and spiked phix flags for a lane - dependency on npg tracking database removed

release 37.0
 - don't stop spiked phiX "harold" alignment if no_recalibration is set - we still need to filter any PhiX out.
 - Add adapter detection code after Ilumina2bam for paired read data (data in "a3" and "ah" tags)
 - TraDIS tags tr and tq no longer stripped by BamTagStripper wrapper so turn back on strip BAM tags by default for TraDIS

release 36.13
 - tileviz job creation improvements in order to address lsf job failures due to problems with the nfs file system:
     preexec to check for the existence of the qc directory,
     pipeline script to create the tileviz directory if it does not exist

release 36.12
 - bug fix; stopped using roles that were removed in the previous point release

release 36.11
 - change function_order for tileviz and log name
 - corrected syntax error in construction of job command in cram.pm
 - added tests for cram.pm

release 36.10
 - bug fix for tileviz and calibration_table jobs

release 36.9
 - npg_pipeline::analysis::harold_calibration module deprecated, its test removed
 - attributes/methods for retrieving control species reference simplified
 - removed npg_pipeline::pre_exec::references_adapters and refactored bin/npg_pipeline_preexec_references to use reference finder roles directly
 - removed npg_pipeline::roles::business::pre_exec_strings, its code integrated into npg_pipeline::roles::business::base
 - fixed files_present_pre_exec_string function; preexec script should ensure that all lanes (not only the ones currently processed) are ready for the state change
 - removed npg_pipeline::pre_exec::FilesPresent; replaced its code with simple code snippet in npg_pipeline_files_present
 - added tileviz function

release 36.8
 - amended cram.pm to supply archive_path to the cram_generation module to avoid lookup at cram creation time; reenabled cpu_limit addition to job name; removed unused code

release 36.7
 - added cram.pm module to create lsf submissions for bam to cram conversion; added cram_generation method to PB_cal_bam.pm

release 36.6
 - pass is_paired_read flag to bam_alignment scripts
 - bam pipeline diagram

release 36.5
 - convert illumina2bam path to absolute path and pass the result to bam_alignment script as well

release 36.4
 - add pulldown metrics autoqc check
 - change illumina2bam jar file name to Illumina2bam.jar

release 36.3
 - ensure crashing analysis launch for one run does not affect others launching
 
release 36.2
 - use index_length method inherited from long_info role in create_lane_tag_file to avoid to rebuild

release 36.1
 - remove archive lane directory and bustard directory for auto qc results loading

release 36.0
 - Added copy_interop_to_irods

release 35.3
 - npg tracking db fixtures fixed to reflect db schema changes in pending npg-tracking release 68.2

release 35.2
 - ensure use_bases is passed in bsub of old deplex jobs

release 35.1
 - touch complete lane job output name fixed; its command line generated listing only the necessary options

release 35.0
 - roll back NoGetopt metaclass in lsf queues attrs

release 34.3
 - bin/npg_pipeline_check_lsf_jobs now contains David's script copied from ~dj3/team117/npgsj
 - npg_pipeline::ConfigReader removed since this was just on object wrapper around a role
 - instrument_type and instrument_model pipelien options removed, not needed as options
 - old pipeline option to switch OLB preprocessing, defaults to false
 - npg_pipeline::analysis::bustard4pbcb - new module for preprocessing with OLB
 - npg_pipeline::pluggable::harold::PB_cal_bam_qc (with tests and a script) removed, its functionality moved to npg_pipeline::pluggable::harold::PB_cal_bam
 - execution of spidering moved to npg_pipeline::roles::business::base, special module for it removed
 - unused no_cached_webservice_data and webservice_cache_dir options removed
 - sourcing lsf and oracle conf files removed from the daemons, role and config file for this removed
 - archive_to_irods step called at the end of analysis, no_irods_archival option to toggle this
 - references config file removed
 - phix snip file location in config file changes from the master ref repository to lustre mirror
 - some unused attr of the base object and roles removed
 - some options and attributes marked as not available for setting from the command line
 - add a not_strip_bam_tag flag to pass to bam_alignment script to keep tags like OQ, ci etc. in final bam file
 - leave bam_alignment.pl script to figure out number of threads to use itself (from LSB_MCPU_HOSTS environment variable)
 - set bwa aln threads using LSB_MCPU_HOSTS environment variable in PB align commands
 - no_sf_resource flag added to allow for running on an LSF cluster where sf and irods resource is not defined
 - npg_pipeline::roles::business::databaseConnection role removed; the code switched to using npg_tracking schema attribute that is inherited from npg_common::...path modules
 - npg_pipeline::pre_exec::connectDBIxTracking module removed; bin/npg_pipeline_prexec_connect_dbix_tracking uses teh npg_tracking_schema attribute of npg_pipeline::base directly

release 34.2
 - unused npg_pipeline::reorder_fastq and npg_pipeline::Checker removed

release 34.0
 - spidering simplified and speeded up
 - tests that request NPG and Sequencescape XML feeds use webcache and nothing else
 - tests that post to NPG XML removed
 - tests that request connection to external live databases removed
 - propagation of the ref repository location to the can_run part of npg_pipeline::archive::file::qc
 - tests that access reference repository use test repository
 - unused test data (xml files) removed

release 33.7
 - Add option to BamIndexDecoder to convert low quality bases in barcode read to Ns and increase MAX_NO_CALLs from 4 to 6 for single plex lane

release 33.6
 - use lsf irods resource for bam loading job

release 33.5
 - a script to compute pipeline performance

release 33.4
 - bug fix: naming of empty placeholder fastq files for a single run RT#245665
 - unused scripts deleted from external_script_names.ini

release 33.3
 - set recalibrated path for create summary link lsf job

release 33.2
 - code from module npg_pipeline::pluggable::harold::qc moved to npg_pipeline::pluggable::harold
 - modules that inherited from npg_pipeline::pluggable::harold::qc noe inherit directly from npg_pipeline::pluggable::harold
 - module npg_pipeline::pluggable::harold::qc and its tests removed
 - script npg_pipeline_qc removed
 - a new update_warehouse function created
 - create_webcache_softlink function added to the pb_cal_bam_qc function order

release 33.1
 - module npg_pipeline::run removed, its children inherit directly from npg_pipeline::base
 - npg_pipeline::run::folder::move refactored to cope with moving folders whose names do not conform to standard RT#244644
 - npg_pipeline::run::folder::link refactored to pass options to a script explicitly
 - lsf job for creating the summary link moved to the small queue
 - nfs resourses string removed from creating the summary link and moving runfolder lsf jobs
 - removed unused test data directory t/fuse
 - all job scheduling code moved to npg_pipeline::pluggable
 - a list of submitted job ids returned unsorted to maintain the actual order the jobs were submitted in
 - for bsub command, npg_pipeline::base->submit_bsub_command returns job number as integer
 - standard bsub return value (job number as a phrase) for the test bsub script
 - function create_webcache_softlink moved up to npg_pipeline::pluggable::harold to make it available for the bam pipeline

release-33.0
 - either launch all jobs or none, ie if cannot launch all jobs, kill the once that has been launched; RT#243670
 - token lsf job at the end to make last job failure trackable RT#244290
 - methods and accessors moved between base, pluggable and harold to achieve a more logical split between these three mosules
 - functions and accessors for inferring function order simplified
 - use of 'NoGetopt' metaclass for attributes that do not have to be script options
 - Keep calibrated qualities score when merging with original phix alignment
 - No longer vary filesystem resources used for BAM and fastq split by tag depending on number of plex (Sanger ISG have upgraded NFS server kernel to avoid XFS/NFS fragmentation bug)

release-32.2
 - fix missing phasing numbers in BustardSummary.xml - illumina_basecall_stats

release-32.1
 - move forward qc_tag_metrics just after illumina2bam
 - parallelise illumina_basecall_stats with illumina2bam
 - croak when no expected tag sequence or index given in sequencescape and don't create one based on the stardard illumina or sanger tag list
 - make sure harold_recalibration job submitted to creat bam file soft link when no_recalibration flag given
 - explicit arguments are given to the illumina analysis archival scripts to prevent future failures when rearrangements are made in the parents, see RT#243937
 
release-32.0
 - change to new BAM based pipeline for default analysis
 - suspended start of the pipeline
 - config path is built relative to the bin directory; if running from the local directory, local configuration is going to be used
 - spidering methods list reduced
 - increase max_no_calls for decoding if only one plex for a lane

release-31.1
 - special case of bam input for the adapter check
 - unused scripts scripts/functional_script.pl scripts/spider_batch removed
 - extra function in the function order for pb_cal_bam, bam_cluster_counter_check

release-31.0
 - don't try to return control recalibration table if no position given
 - skip non spiked-phix lane for recalibration in PB_cal_bam
 - create lane and lane qc directory in create_archive_directory function order
 - add create_archive_directory in PB_cal_bam
 - add bam_alignment function_order in PB_cal_bam, for bam alignment, filtering, sorting and markduplicates
 - increase bwa aln threads from 4 to 6 in PB_cal_bam, and get their value from config file
 - separate module for autoqc functions npg_pipeline::pluggable::harold::qc
 - pb_cal_bam_qc combined module integrates pb_cal_bam with qc and post_qc_review
 - hardcoded description of a study for control entity
 - npg_pipeline::roles::business::base clean-up - redundant test-related code deleted
 - npg_pipeline::daemons::harold_analysis_runner - calles to batch->lanes replaced with
   calls to the new st::api::lims module
 - npg_pipeline::pluggable::harold::post_qc_review - migration pipeline related functions deleted
 - npg_pipeline::archive::mpsa_to_irods_migration_helper and its tests removed - not needed
 - function for creating empty fastq files and cached short fastq files from a bam file
 - function to run tag_metrics autoqc check
 - qc script to take --qc_in and --qc_out arguments instead of --archive_path to allow for
   being flexible about qc input directories
 - parallelesation of  archive_to_irods and archive_to_sra removed since archive_to_sra is not used any more
 - npg_pipeline::roles::business::base->batch method removed
 - some changes to the npg::api::lane object usage to stop using deprecated methods, especially getting hardcoded references

 - introduction of webcache in tests to cope with npg::api::lane methods using st::api::lims object and the latest batch xml
 - explicit spidering of st modules from npg::api modules discontinued; getting references and insert sizes explicitly in spidering discontinued since this should be covered by spidering the lims objects

 - redundant code removed:
     npg_pipeline::pluggable->alert accessor
     npg_pipeline::dispatch_tree::evaluator module removed

release-30.4
 - schema info picks up from a local directory before the users directory. Move
   run_lane_status changes to be run from the runfolder, and this should avoid this
   problem
 - don't try to run any recalibration on a lane marked control through PB_cal

release-30.3
 - only run PB_cal recalibration on a lane which is either phix or a control

release-30.2
 - enable genotype qc check

release-30.1
 - ensure that the tag files can be created if the tag on a spike is longer than the tags on the plexes

release-30.0
 - pb_cal_bam: turn off compression for pb_predictor bam output and merge phix alignment into this output
 - split_bam_by_tag function order added for pb_cal_bam
 - increase illumina2bam fs resources from 1 to default 4
 - increase the number of log files for check_lsf_jobs to look through
 - finish added to function order by default
 - update run_lane status, which will handle updating runs to analysis complete/qc review pending

release-29.3
 - make sure the same study not stored more than once for a multiplexed lane

release-29.2
 - phasing for lane changed to lane from auto
 - remove code and files that existed from initial ideas about the pipeline setup

release-29.1
 - bug fix about file name for lane tag

release-29.0
 - pipeline to use single access point lims module
 - pipeline to take actual positions from batch xml in prererence to the run-lane information from the tracking database
 - tag lists generated only for the lanes the pipeline has to deal with
 - vary filesystem resources used for fastq split by tag depending on number of plex

release-28.10
 - bump up filesystem resources used for BAM mark duplicates

release-28.9
 - decrease cpu requirement for non-consented and spiked phix fastq splitting from 12 to 8

release-28.8
 - switched to branch 7.0 of PB_cal (detect bad tile/cyles + new caltable format)
 - bump up filesystem resources used for creating fastq files

release-28.7
 - bug fix to catch the command line for recalibration_alignment for schema information

release-28.6
 - bam & markduplicate files need creating for removed phix, even if the lane is multiplexed

release-28.5
 - daemon only submits for lanes present in batch xml
 - spidering only spiders lanes which are declared from the positions method

release-28.4
 - get study from lane entity directly instead of from sample

release-28.3
 - use study publishable name for bam header, and add study description as well

release-28.2
 - increase cpu requirement for non-consented and spiked phix fastq splitting from 4 to 12

release-28.1
 - OLB version upped to 1.9.3
 - bugfix - BamIndexDecoder not merge by subversion for release-28.0 - corrected
 - bugfix - Jobs which are launched by a job which is part of an array, take the array index as part of the job requirement

release-28.0
 - lane based post_qseq launched
 - analysis complete and qc review pending moved to primary analysis pipeline
 - analysis complete dependency on post qseq, plus pre-exec test for existence of
   files in archive directory which will be written at end of each lanes secondary
   analysis
 - create a lane taglist file with tag sequence, name and library, sample and study name
 - pipe illumina2bam output to BamIndexDecoder if multiplexed run

release-27.3
 - patch to fix only getting stats for lane demultiplex if the lane is multiplexed
 - bustard and gerald lane based option
 - pass through bustard.py parameters with override_all_bustard_options
 - bugfix - ensure that spidering gets assets for plexes

release-27.2
 - increase memory requirement for illumina2bam job to make sure JVM can start

release-27.1
 - new function_order illumina2bam to convert bcl files to bam
 - reduced spidering to only do functions we know are called
 - dependency on current running job added to any jobs with no dependency
   if the job launching is a job itself
 - remove dependency on MooseX::InsideOut (which is broken in Moose2.0)

release-27.0
 - increase number of job io slots for pb_cal jobs to 4
 - increase number of processors to 4 for score and alignment
 - push number of processors through to bwa with aln_parms
 - stop bam production for full lanes which are multiplexed
 - stop the subsequent mark duplicate jobs for those lanes
 - stop the subsequent gc_bias qc check for those lanes
 - in scripts a helper script for checking spidering. This is always subject to change!

release-26.4
 - increase memory for bam_markduplicates to cope with higer density coverage

release-26.3
 - spidering imporovements to capture more data to ensure we get full requests to get the correct study for the sequencing request
 - all runs without a control lane will run with the PB_cal no recalibration option

release-26.2
 - job_priority option, to enable a user to determine the job priority to be used for all jobs, regardless of the queue to which the job would be submitted
 - remove bam_index function order
 - fix launching the post_qc_review in pipeline migration helper to include user defined requirements
 - spider calls studies on lane to ensure that we get the studies
 - move run folder drops the log file into a log directory within the folder moved to, rather than just the folder,
   so that any wildcard matching won't find that by accident

release-26.1
 - spidering improved to pick up more relating to samples on multiplex lanes, but not to go down the children, as this might end up pulling the entirety of Sequencescape
 - munge summary files removed from function_orders.yml as no longer necessary to run
 - bugfix: correct cal table name should be generated for all functions/scripts which need access to it
 - references_adapters directory check: must only replace the word references with adapters, not if is is part of a larger word or construct

release-26.0
 - removal of the munge filenames/readnames that were needed for old version of GERALD recalibration
 - add in job_name_prefix (both in general_values.ini and as command option) to add a prefix to all job names, for ease of seeing them in lsf
 - no_secondcall flag to ensure switch off generating second basecalls and storing them in the bam files
 - update live versions of OLB (for bcl2qseq) and CASAVA

release-25.1
 - addition of code to check the lsf queues for stuck runs and let you know which jobs failed

release-25-0
 - complete removal of srf generation and code for gcfreq creation
 - removal of illumina_pipeline_bin and it's conf key/valeu pairs as legacy which is not needed
 - switched order that fastq2bam jobs are launched, so that full lanes bams are generated in preference
   to plex ones. This may give a slight time improvement due to more efficient resource allocation
 - move as much qc to run in parallel with fastq2bam as possible, to endeavour to reduce the time these
   extend the pipeline by

release-24.4
 - daemon for launching analysis to check if the run has spiked lanes, and then launch PB_cal for spiked, with a
   no_cal/bustard&gerald to run alongside

release-24.3
 - add bam cluster count checking based on bam flag stats

release-24.2
 - pre-exec references job added to fastq2bam jobs as these need to query the references repository during running
 - pre-exec references job added to alignment and calibration jobs in PB_cal
 - spiked calibration tables need to know the snp files for phix
 - phix snp file added to pb_cal_pipeline.ini, so as to be retrieved for calibration job

release-24.1
 - turn off running full PB_cal pipeline as standard
 - lsf_queue and small_lsf_queue to be used to determine queues, so now functional command line options

release-24.0
 - a function to perform the ref_match autoqc check
 - no_srf_generation stops trying to split and index srf files
 - bugfix - is_spiked_phix is boolean
 - a function to split nonconsented if not done yet
 - if the run is performed on a HiSeq, then do not create srf files
 - a function to perfor a sequence error check for spiked phix part
 - an ability to pass extra options from functions to an autoqc script

release-23.0
 - bug fix to make sure correct basecalling software returned from bustard config xml file
 - bugfix - drop tag from readname in srfs for lanes on multiplexed runs which are not multiplexed
 - deal with spiked in phix for pb_cal calibration
 - patch - give Instrument generated BaseCalls directory to setupBcl2Qseq.py
 - tests: now use domain test in the conf files, so that consistency can be kept in tests, whilst live info may change

release-22.0
 - spiked phix splitting will generate fastqcheck and md5 for the newly generated fastq files
 - remove the file renaming part from spiked phix splitting command for schema information
 - consider spiked phix part for cluster count checking
 - strip out all dependencies on srpipe::util
 - strip out dependencies on srpipe::config::constants and srpipe::config::instruments
 - spidering now calls the required_fragment_size on an asset to ensure that any further xml is loaded

release-21.1
 - fastq generation only adds the --index flag on lanes which are multiplexed, not all lanes on a run
   which have the indexing cycles performed

release-21.0
 - the pipeline to spider over requested lanes only
 - moved lane_tile_clustercount to npg_common::roles::run::long_info
 - demultiplexing only tiles which it can find in the Data/Intensities/config.xml file (since HiSeqs do not have consecutively numbered tiles)
 - phasing and matrix options moved to conf file, and phasing, prephasing and matrix now options to be passed on analyse_RTA's command line
 - using reference finder for human reference location for creating nonconsented human part bam file
 - bjobs for spliting spiked phix out, renaming srf and fastq files, and generating bam file
 - npg_pipeline::analysis::FixConfigFiles - go through the config.xml files in Data/Intensities and Data/Intensities/BaseCalls, and check that
  1) Last Cycle numbers and number of reads in each are the same (croak if not)
  2) the runfolder (on fs) has the same name as in NPG tracking (croak if not)
  3) Assuming 1 + 2 OK, then ensure that both config files have the correct Instrument name, runfolder name and id_run (fixing if needed)
 - add nonconsented splitting command line and spiked phix spliting program to schema information

release-20.1
 - MPSA archived HiSeq runs no longer visible by default

release-20.0
 - bcl2seq can have separate path from OLB

release-19.0
 - a post_qseq function to generate a stand-alone archive directory for old-runs2irods pipeline
 - a post_qseq function to call the post qc review script
 - SecondBaseCall - pb_cal needs to start producing second base calls
 - check recalibrated qseq files are original. If not, pass the original qseq files to bam generation

release-18.4
 - moving a run folder no longer requires using srpipe::util, so should be adaptable for anything, although, it no longer
   copes with a paired run
 - SchemaInformation now has improved data set, for preparation to go into the Bam headers

release-18.3
 - qc_cache_reads - additional step which will cache reads for qc's to use, saving processor time
 - archive_to_irods now in parallel with archive_to_sra
 - id_run now to be passed to the qc tests in the command line
 - srfs - index has increased memory for HiSeq benefits. srf_creation has increased memory so that not too many get launched
   on the same node

release-18.2
 - patch - webcache now checks the program name as a pattern match rather than an equality, in case the program name contains a path
 - move runfolder bug - remove the name check against the runfolder as name will not have any padding 0's
 - md5's - don't record the md5's of full fastq/srfs where the lane shou;d have split non-consented data
 - improvements to schema_information to make DS a more accurate description, and bugfix where we weren't getting the correct PB_cal information

release-18.1
 - Patch to SchemaInformation to cope with some changes to the way npg_common operates
 - parallelise hash now in a config file
 - removed some now unnecessary hashes/arrays of function orders and parallelise
 - test for qseq2fastq.pl will check to see if there is an md5sum and fastqcheck which can run on your system
   and modify/skip tests that rely on checking this functionality. Note: If this is the case, then you will
   need to modify the production code accordingly

release-18.0
 - Dependency on srpipe::config::instruments reduced - should use runfolder_path first, and fall back to this
   expect full removal within a few releases
 - fastq generation - md5 and fastqcheck creation options turned on
 - fastq generation - unique option turned on so that testing for uniqueness of readnames out of qseq files is done
 - md5 creation - script runs so that in process decisions can be made about the existence of files, and if md5s hav
   already been created
 - schema_information now created before bam's are created
 - schema_information always gets the RTA value and sticks at the top
 - DS tag in schema_information for those which are probably appropriate to go into a Bam Header

release-17.1
 - pass archive_path to irods_bam_loader instead of id_run
 - bugfixes
 - srf and qc_contamination parallelised with bam_generation in order to pull together rate determining steps
 - cluster counts do not check in the fastq files, the value is allegedly guaranteed in the fastqcheck file
 - analysis runner daemon now looks at the instrument type and determines which analysis to launch
 - PB_cal no recalibrated for HiSeq as production
 - PB_cal analysis now generates their own folder structures within the flag-waver (may need to be moved)
 - analyse_RTA no longer launches PB_cal
 - PB_cal - no_recalibration works how it should, so small_pb_cal now removed

release-17.0
 - schema information files generated which should report on how the run progressed, and various program versions used
 - patch to cluster counts to be happy if there are no srf's found for the lane
 - bam indexing done
 - softlink webcache used for the analysis into the archive directory for that analysis, and the post_qc_review can use that

release-16.5
 - pb_cal needs new directory paths so that multiple ones can be run
 - small_pb_cal for running a concurrent job which does no recalibration steps (HS benefit at current time)
 - pass archive path to bam generation, so that this is less dependent on working out paths itself

release-16.4
 - check for cif/dif/stats files and flag option to recreate 'dummy' cif/dif files
 - use a log folder to catch lsf log/out files in the various directories, instead of dumping directly into it
 - archival to irods

release-16.3
 - instrument name now taken either from short_info, or if must be calculated itself, then using prefixes
   from general_values.ini

release-16.2
 - PB_cal has moved to v6.0, with extra step and using bam files
 - run_conf file generated in runfolder directory. Current for bustard and gerald directory propagation throughout
   bustard/gerald primary pipeline
 - no_bsub flag, so instead of submitting a job to LSF, just logs the command. returns 50 as a potential job id when used
 - HiSeq archival to sra - no SRF files, and fastq's are either group unconsented (if unconsented), or hiseq (to be hidden
   but archived, as users should be utilising bam files from iRods)
 - no-eamss flag turned on for bcl2qseq in PB_cal pipeline
 - change production version of OLB to OLB-1.8.1a2

release-16.1
 - cluster count checking - fastq, fastqcheck and srfs get checked to see if they contain the same number of pf reads
   as the pf cluster count from BustardSummary.xml
 - moved most values, external script names and pathways to config files

release-16
 - PB_cal score has additional options to take a control calibration table, and use this if it can't legitimately use
   a lanes own cal table (see srl as to why)
 - touch all mp fastq files at start of post_qseq to ensure that they are found for all jobs, even if there are no PF reads
 - point fastq2bam to latest (v37) human reference

release-15.3
 - pre-exec script testing that the references and adapter directories can be found, before a job actually starts
   on the farm, so that there is less chance it will croak out if some repositories go away

release-15.2
 - all possible arrayed submissions have been done
 - PB_cal control lane now uses mode 2

release-15.1
 - bugfix multiplex fastqcheck generation
 - patch to psuedo down qseq files from BaseCalls for PB_cal pipeline

release 15.0
 - All post_qseq dispatches are submitted as job arrays, chaining if needed via -w'done(1234[*])' -J job_name[1-8]
 - PB_cal runs setupBcl2Qseq and amkes the qseq files in the basecalls directory, and then runs off these

release 14.2
 - load fastqcheck files into qc database added to post_qc_review

release 14.1
 - pass index tag fastq file to bam generation to add them in bam file

release 14.0
 - require 4 processors for human splitting bjobs
 - dependency on multiplex qc jobs added
 - turn off EAMSS (Killer B's)
 - mpsa upload now loads missing files for a lane, rather than assumes that because it has 1, it will have all
   - downside, you must ensure that this is not running for a run, if you want to manually do it
 - no archival of srf or fastq files for phix control lanes to fuse

release 13.0
 - PB_cal separated into independent pipeline launched at the end of the illumina analysis pipeline
 - PB_cal pipeline kicks off a post_qseq pipeline on it by default (but with no Latest_Summary,run_status updates or munge Summary xml)
 - sf_resource now put into rusage requirement, to try to limit the amount of IO on the nfs staging partitions

release 12.1
 - bug fix bam submissions
   - typo which stopped non split full lanes getting submitted
   - flagstats json file to go to qc directory
   - fastq files needed full path
   - strange typo of ; switched for . meant incorrect name and path generation

release 12.0
 - move bam_flagstats json file for each plex into lane qc directory
 - turn off creation of sig2 files
 - "analysis complete" moved after all qc and alignments to before "qc review pending", "secondary analysis in progress" now where "analysis complete" was (after Illumina pipeline is done).

release 11.0
 - job array for qc on plexed samples
 - require 4 cpus for bam creation because bwa alignments using threading now
 - pass human_split type and tag_index for bam generation if available
 - patch for ensuring a few axtra cached webpages are there

release 10.4
 - swapped the order of set_run_status_run_archived and move_to_outgoing
 - for post qc review script, unset an env variable that gives the cache location

release 10.2
 - bump default OLB to OLB-1.8.1a1

release 10.1
 - no_munge_summary flag added so that post_qseq can run on PB_cal directory
 - new postqseq function and module bam_markduplicate
 - add archive lane path into autoqc data loading list to pick up bam flagstats json file

release 10.0
 - gc-bias check is done
 - create lane tag file using expected tag sequence from sequencescape if available
 - caching of webservice responses in order to enable
   - less dependencies outside of the filesystem once jobs have been submitted
   - reduce load on webservers from multiple parallel jobs (in particular when we have a multiplex run)
   - find out up front if webservices are unavailable, and don't do anything

release 9.0
 - bam generation with second base call
 - launch harold recalibration
 - generate md5 for correct files after human splitting
 - patch to ensure that manually created lane tag files are not overwritten
 - update copyright
 - bam generation even if no reference
 - split multiplex fastq by tag
 - bam generation for multiplex split fastq
 - fastqcheck for multiplex split fastq
 - moved qseq2fastq.pl from the sanger-pipeline project to this project for better maintenance and deployment
 - only decode lanes which are multiplexed on the flowcell
 - generate tag decoding stats as json file for each lane

release 8.0
 - drop gcfreq creation
 - bam file generation
 - multiplex lane specific tag file support
 - qc_gc_fraction test
 - munge Summary.xml/htm in GERALD after a multiplex run has gone through GERALD processing
 - processor_fork_number moved from bustard_lsf_reqs to business/base, so it can be passed to post_qseq
 - summary data loading removed, as done within illumina summary loading
 - softlinked qseq_custom files will now use relative path instead of absolute path
 - Drop dependencies to use SangerPaths
 - $VERSION now on the same line as use Readonly; so that new Build.PL won't carp.
 - Build.PL, dependencies updated, but dependencies on other internal packages commented out until their $VERSION lines can be corrected like those in this package
 - md5s checked of the files once uploaded to mpsa, and compared to that in the md5 file

release 7.0
 - more launches optimised with MooseX::AttributerCloner generating command line options
 - srpipe::analysisrunfolder removed with the consumption of npg_common::roles::run::long_info
 - move to coping with the new way that GERALD deals with needing file structure for multiplexed samples
 - split srfs will now have srf_index_hash run on them once created
 - split_nonconsented memory allocation upped to 8G

release 6.1
 - moving to usage of MooseX::AttributerCloner to generate command line options
 - Bustard defaults now able to be overridden on the command line, so if the number of processors, etc need changing, then this can be done here without code changes
 - Bustard and GERALD steps now separated for easier launching of different analysis versions via the command line
 - 1.6 pipeline set to default
 - flag_options role, so that we can universally disable functions or pass info (such as no_control_lane) via a flag on the command line
 - change to use the new illumina_analysis_loader, which should accept particular paths from a command line, and so launch it with paths populated as the launcher object has
 - change to Bustard to do it's best to accept and force a control_lane determined by the user, but still relies on some info from Sequencescape to be present and correct
 - tag_file for indexed runs can be manually set rather than relying on choosing a tag_file from the defaults

release 6.0
 - major refactor of code to allow command line variables to be propagated through to objects using MooseX::Getopt and MooseX::AttributeCloner
 - separation of pipelines into separate npg_pipeline::pluggable::harold::<type> in order to make code management easier
 - due to MooseX::AttributeCloner, less code in npg_pipeline::pluggable::harold::<type> methods
 - increased test and POD coverage
 - create_pseudo_qseq_custom.pm - if there has been no recalibration, softlink in GERALD the qseq files in Bustard with qseq_custom names
 - fix_qseqs.pm - ensure that the id_run is correct in the qseq_custom files

release 5.0
 - npg_pipeline::base class with common methods used by many of the npg_pipeline modules
 - try to submit a job to lsf upto 5 times, croaking if unsuccessful after that
 - daemon runner and pipeline for RTA analysis

release 4.7
 - preexecute script to ensure that only 1 of a type of job could run at a time, and applied to npg_qc_api.pl (illumina analysis) loader
 - option to include tag files to split non_consented
 - default queue in archival runner - srpipeline
 - script to resort fastq files if they get created in the wrong order

release 4.6
 - archival runner
 - code for fixing broken fastqs
 - correct order of qseq_custom files to be alphanumerical when submitted for jobs

release 4.5
 - patch release

release 4.0
 - option/support to only run on a single lane
 - post_qc_review pipeline
 - refactor of code from srpipe::archive.pm to npg_pipeline::archive::file::to_sra so that this can be done from post_qc_review pipeline
 - post_qc_review can submit to lsf jobs to upload illumina_analysis, illumina_summary and auto_qc

release 3.0
 - bug fix - id_run not passed through to qc checks
 - adapt to use new qseq2fastq with changes for multiplex runs
 - croak out of post_qseq if it is not a full analysis

release 2.0
 - add qc_insert_size
 - srf_creation also does indexing script
 - log files are created
 - in log file, json string of dispatch tree
 - parse of the json string, which interrogates LSF for info
 - Latest Summary link now relative path
 - illumina2srf always runs out of 1.4 pipeline
 - archive dir is now set to be archive dir, not archive_test

release 1.0
 - set up
 - create npg_pipeline namespace
 - generate replacement to cleanup_run<|MERGE_RESOLUTION|>--- conflicted
+++ resolved
@@ -1,7 +1,7 @@
 LIST OF CHANGES
 ---------------
 
-<<<<<<< HEAD
+ - support generation of targeted stats files in seq_alignment.pm with p4
  - qc jobs creation, can_run, check object instantiation:
      do not supply path/qc_in, which is now optional
      do not set attributes that the object does not have
@@ -12,9 +12,6 @@
 release 51.2
  - patch to script_must_be_unique_runner - only ignore exact matches to the job id
  - change function order to run p4 stage 1 analysis by default
-=======
-- support generation of targeted stats files in seq_alignment.pm with p4
->>>>>>> 0f02d8be
 
 release 51.1.1
  - extended is_hiseqx_run to detect HiSeq 4000 runs
