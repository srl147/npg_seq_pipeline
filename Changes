--- conflicted
+++ resolved
@@ -1,19 +1,17 @@
 LIST OF CHANGES
 ---------------
 
-<<<<<<< HEAD
- - capture dependencies between pipeline steps in a directed acyclic graph
+ - new modules to execute submission of definitions to LSF
+ - captured dependencies between pipeline steps in a directed acyclic graph
  - moved flags, attributes and method related to the overall
    pipeline logic to npg_pipeline::pluggable
  - flattened directory structure for modules implementing functions,
    they all now belong to npg_pipeline::function namespace
- - consolidated functions formely defined in the pluggable
-   namespace in npg_pipeline::function::collection module
  - removed methods representing functions, created mapping of
-   functions to modules, methods and options (a registry)
+   functions to modules, methods and options in
    npg_pipeline::pluggable::registry
  - removed ::harold:: component from pipelines'namespace
- - removed post_qc_review pipeline module 
+ - removed post_qc_review pipeline module
  - added npg_pipeline_ prefix to this package's script names if
    was not part of their name
  - removed unused module for fixing Illumina config files
@@ -22,10 +20,8 @@
  - removed unused implementation for function copy_interop_files_to_irods
  - removed unused spatial_filter, fix_broken_files and force_phix_split flags
  - removed a number of unused methods in npg_pipeline::base
- - new modules to execute submission of commands in definitions to LSF
-=======
+
 release 51.12.0
->>>>>>> 474e9b7e
  - Travis CI build - add iRODS test server
  - run_is_deletable script moved to this package from data_handling,
      custom conversion between run id and run folder path refactored to use
