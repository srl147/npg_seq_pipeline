LIST OF CHANGES
---------------

<<<<<<< HEAD
 - Chained execution of RNA-SeQC to the vtfp/viv alignment cmd for RNA-Seq libraries only:
     entries for qc check rna_seqc removed from central function and parallelisation.
     code that created rna_seqc-specific directories has been removed as this is
     now handled by the check itself using qc_out arg.
=======
 - remove GCLP-specific code and configuration files
 - remove unused force_p4 attribute
 - OLB analysis removed
 - recalibration removed
 - pb_cal_path and dif_files_path accessors disabled
 - allow p4 stage 1 to analyse runs with different length reads
 - illumina2bam function removed
 - update p4 stage 2 (seq_alignment) warn rather than croak if multiple references for tag 0
>>>>>>> a0867b70
 - pipeline scripts - redirect stderr output to the log to capture output from all
   NPG and CPAN modules in one place

release 51.9
 - p4stage2 speed-up by caching references
 - p4stage2 errors in getting a reference made fatal
 - iRODS publish script new options: (1) --restart_file to pin the script's
     process file name to a particular LSF job, (2) --max_errors to force the script to
     fail after certain number of errors (10 specified in the configuration file)
 - seqchksum_comparator test fixed for gseq by generating a cram file with a header
   that lists a reference available on gseq and supressing an outside search by
   setting REF_PATH to an invalid value; the test will continue to work on hosts
   where REF_PATH i sset and available
 - consistent computation of absolute path, which takes account of substitution

release 51.8
 - when comparing checksums, generate seqchksums for each cram file and merge
   the results rather than merging the cram files and generating seqchksum

release 51.7
 - replaces the original log role with the one from DNAP utilities,
   which provides a Log4perl logger and some convenience methods.
 - new signature for the sequencescape warehouse loader so that it uses
   samplsheet LIMs driver at the analysis stage and ml_warehouse_fc_cache
   LIMs driver at the archival stage

release 51.6
 - test and code fixes to ensure problem-free tests under Perl 5.22.2
 - tweak to qc_report_dir in bsub command for one library per lane case
 - fix convert-low-quality flag in bambi decode command; set bid_implementation always to bambi

release 51.5
 - update p4 stage 2 (seq_alignment) to handle all cases (e.g. no target alignment, spike tag)
 - support generation of targeted stats files in seq_alignment.pm with p4
 - qc jobs creation, can_run, check object instantiation:
     do not supply path/qc_in, which is now optional
     do not set attributes that the object does not have
 - allow specification of implementation (java or bambi) of illumina2bam and bamindexdecoder
    in p4 stage 1 via general_values.ini
 - add Broad Institute's RNA-SeQC to list of autoqc checks
 - run bam_flagstats autoqc check via the qc script
 - tweak for targeted stats files and also human split

release 51.2
 - patch to script_must_be_unique_runner - only ignore exact matches to the job id
 - change function order to run p4 stage 1 analysis by default

release 51.1.1
 - extended is_hiseqx_run to detect HiSeq 4000 runs
 - samtools1 cat .. doesn't work with different references, replaced by samtools1 merge ..

release 51.1
 - replaced bamcat .. by samtools1 cat .. in seqchksum comparision
   previous command line was too long for large pools
 - changes for pools with >999 samples, LSF job array index now 5 digits
   modified tests
 - added lims_driver_type cli option

release 51.0
 - use npg_irods npg_publish_illumina_run.pl in place of data_handling irods_bam_loader.pl
 - provide appropiately changed second index read tags for ordered flowcell
   instruments (typically rev. complement) e.g. HiSeqX
 - in both the analysis and archival function order have an extra
   ml warehouse loader job to set the stage for loading to iRODS
 - warehouse loaders that are run after setting qc complete date
   wait for the runfolder to be moved to outgoing, their log location
   is updated accordingly

release 50.3
 - use 'purpose' field to decide if qc_run
 - study-specific software stack for the analysis pipeline
 - added new module for p4 stage1 analysis

release 50.2
 - names of the pipeline daemon modules and scripts harmonised
 - the daemon module does not inherit from the pipeline base class thus
   reducing the number of command line script options
 - common code moved from the daemon scripts to the daemon module
 - a new role for common accessors

release 50.1
 - bug fix to allow archival daemon to work (restore availabilty of run folder
   finding method)

release 50.0
 - purge carriage returns (as well line feeds) from study descriptions for RG header
   records (xml lims driver has previously done this as part of XML parsing)
 - require minimum version 5.10 for perl
 - add study analysis configuration accessor
 - simpler name for the archival daemon module
 - parent class for pipeline daemons
 - dry_run option for daemons
 - consistent behaviour of the archival and analysis daemons
   when LIMs data are not available in the ml warehouse and
   the run is not a QC run, the run is skipped
 - the pipeline daemons define the type of the pipeline to run
   (default, gclp, qc) and set appropriate backward-compatible
   options for the pipeline script
 - Log::Log4perl logger is used in pipeline daemons
 - cached samplesheet generation - use ml warehouse for all
   runs except QC runs, for which the old warehouse is still used
 - add npg_pipeline_job_env_to_threads script (to avoid excessive repeated perl one-
   liners in command arguments).
 - archival of logs should run after an asynchronous move to outgoing (peformed by the
   staging daemon) - paths adjusted and job preexec checking for the existence of the
   runfolder in outgoing is added

release 49.8
 - seq-alignment now uses bwa_aln_se for single read runs
 - disable log archival pending enhancements

release 49.7
 - seq-alignment - P4 and new bwa for older chemistries & forcing mem for alt references
 - bug fix after passing RG paramater to illumina2bam: change SplitBamByReadGroup options:
     do not set OUTPUT_COMMON_RG_HEAD_TO_TRIM, strip last component (runid_lane) from
     OUTPUT_PREFIX
 - use threading for bam and cram creation in seq_alignment
   references and GCLP
 - add attribute "gclp" common to analysis and archival scripts
 - function list config files always contain pipeline module name e.g. central

release 49.6
 - pass RG paramater to illumina2bam
 - add archive::file::logs

release 49.5
 - correctly determine path to SplitBamByChromosomes.jar
 - drop redundant do_markduplicates and not_strip_bam_tag options from args list
   of the old-style bam alignment script
 - factor out generation of bam_flagstats metics into a method
 - call new bam_flagstats execute method instead of invoking individual parsers explicitly -
   forward compatibility
 - npg_pipeline::cache - reuse_cache_only option added RT#486264
 - check for an inline index when calculating index_length

release 49.4
 - LSF job creation for autoqc checks - use qc check objects directly when
   testing whether to create a job

release 49.3
 - error if padding for spiked Phix index sequence is not long enough
 - kill unwanted jobs efficiently (one command for all ids and -b option)
 - call warehouse loaders with verbose option
 - call ml warehouse loader at the end of the analysis pipeline so that the product
   table is loaded by the time the run goes into QC thus allowing to query this
   warehouse using run id
 - simplified name generation for fastq files
 - use 'subset' option of the bam_flagstast autoqc result instead
   of the 'human_split' option
 - allow p4 to be used where no alignment is specified for target but human
     split (contains_nonconsented_human) is
 - new tests for various p4 analysis options in seq_alignment
     (20-archive_file_generation-seq_alignment.t)

release 49.2.1
 - to avoid deprecation warnings in Config::Any,
   ensure XS extensions are available for YAML and JSON

release 49.2
 - test updates only

release 49.1
 - remove 'move_to_outgoing' step from function list for qc runs

release 49.0
 - run the archival pipeline entirely in the directory where it was started, ie
   do not move the runnfolder to outgoing; this will be done by the staging
   monitor

release 48.9
 - run illumina analysis loader in a lowload lsf queue

release 48.8
 - pipeline daemon - when calling the pipeline, do not use paths that are local to the host

release 48.7
 - generate  fastqcheck files for empty fastq files explicitly without
   running fastqcheck executable, which is not available on gseq cluster
 - daemon to process a run if machine location is unknown

release 48.6
 - force gclp analysis along the p4 route

release 48.5
 - archive to a "gclp" iRODS if function_list looks like gclp variant
 - use low_load queue for upstream_tags qc (accesses tracking and qc DBs)

release 48.4
 - Make group to change analysis directories to optional
 - use LSB_BIND_CPU_LIST over LSB_MCPU_HOSTS to determine number of threads to use
   within a job (cope with hyperthreading where LSF gives one slot to what is presented
   as two cpu - this will try to make use of apparent CPUs)
 - make number of slots used by seq_alignment configurable
 - allow running on file server by
   + use npg_tracking::util::abs_path to patch absolute paths
   + avoid perl chdir to give job working dir
 - drop not_strip_bam_tag option, explicitly disable bam tag stripping in seq_alignment
 - add daemon.ini and optionally add command_prefix to commands
 - use lowload lsf queue
 - seqchksum_comparator to cope with higher plexing (with a chdir)
 - force HiSeq rapid run V2 flowcells (BCXX suffix) to use p4
 - enable p4 single-end processing (bwa mem only, not RNA or non-consented human split)

release 48.3
 - get informatrion about a spike directly from lims
 - use old bam_alignment.pl, not P4, if omission of alignments requested
 - option (default on) to force analyses to assume phix spike
 - force P4 and so bwa mem for runs with reads > 100bp
 - enable human split for P4 in seq_alignment (using bwa aln, adapter trimming)
 - run old warehouse loader live in order to pick up pool-level information
     that is currently needed in SeqQC
 - gclp-specific function list for archival

release 48.2
 - added update_ml_warehouse
 - removed sf48 from list of staging areas in green room

release 48.1
 - pipeline-specific function lists
 - setting olb or qc_run flags to true results in olb or qc_run function lists used
 - qc_run flag on its own does not cause a change of lims driver
 - unused pipeline flags and options removed
 - for gclp runs, the analysis daemon to pass gclp function list to analysis pipeline

release 48.0
 - if LIMS cached data creation fails, pipeline script fails before submitting jobs:
     removed spider function from function order for both analysis and archival pipelines;
     introduced spider boolean flag that defaults to true;
     spider is run within prepare() method before the functions are executed
 - removed test and live section in configuration files
 - removed configuration for external script names
 - 'PB_cal_bam' analysis pipeline renamed to 'central'

release 47.9.1
 - Fixed split sanity checks

release 47.9
 - analysis daemon patch: ensure runfolder glob expressions are used when finding the runfolder path
 - use samtools1 (rather than samtools1_1) for samtools in archival and P4 pipelines

release 47.8.1
 - workaround bug: daemon missing new warehouse access

release 47.8
 - GCLP compliance-related daemon changes:
     runs will not be progressed to analysis/archival unless the
     flowcell barcode is set in the npg_tracking database;
     runs are not going to be progressed if it's impossible to fetch LIMs data for a flowcell;
     both analysis and archival daemon to pass runfolder path to the
     pipeline script;
     if batch_id is available, pass it to the analysis pipeline script    
 - use appropriate driver for samplesheet generation (xml, warehouse, ml_warehouse)
 - GCLP compliance-related pipeline changes:
     get the flowcell barcode needed for
     accessing LIMs information from runfolder path/content;
     use batch id if provided by the caller;
     derive the run id from runfolder path/content
 - check for RTA run tag is dropped in the analysis daemon - all current runs are RTA
 - use alt_process flag when archiving qc runs

release 47.7
 - switch seqchksum_comparator to cram, add new test data and updated tests
   convert all cram files to bam as current version of bamcat will not read cram
   dropped one test as converting an empty bam file to cram produces a valid cram file 
 - More sanity checks: use of y split and nonconsented X and autosome split only with Homo
   sapiens reference, use of nonconsented human split only with non Homo sapiens reference.
 - always apply sanity checks (even when not running P4 based pipelines).

release 47.6
 - reenable archival of index files for CRAM/BAM files to iRODS

release 47.5
 - turn off BAM archival to iRODS

release 47.4
 - multiple TraDIS library types now in use, all assumed to start with TraDIS

release 47.3
 - P4 can process nonconsented X and autosome human split, and separate Y chromosome data
 - tidy of conditions for selection of p4 processing, and new force_p4 flag to override them

release 47.2
 - don't process phix using the p4 pipeline

release 47.1
 - when using and copying an existing cache directory copy everything (instead of
   restricting to npg directory)
 - try to create samplesheet if it does not exist, even if copying cache

release 47.0
 - code moved to git repository

release 46.3
 - test fix

release 46.2
 - use samtools1.1 in seq_alignment P4 based analyses
 - externally specified webcache and samplesheet are copied to the default location
     inside the analysis folder
 - seqchksum primary data comparison between final product and post illumina2bam
 - run seqchksum and cluster count check at same time as post bam qc
 - tag list files creation:
     remove dedicated function
     call the code from illumina2bam function
     refactor into a stand-alone per-lane module
     create these files in the metadata cache directory
 - allow ref_match qc jobs to run 8 at a time (patched Bowtie ameliorates Lustre problem)
 - use subtemplate/library base templates rather than monolith ones for seq_alignment P4
 - do not run lane level pulldown_metrics job for a pool
 - extra seq_alignment check that run is compatible with available P4 pipelines
 - limit bam split by tag to lanes requested (fix)

release 46.1
 - for V4 HiSeq runs without a reference use bam_alignment.pl

release 46.0
 - remove redundant npg_pipeline::archive and npg_pipeline::roles::business::file_constructs modules
 - remove dependency on tag files npg_common::roles::run::lane::tag_info role
 - remove a callback for a phix flavour of the sequence error check (function is not in use)
 - move options for the adapter detection job to where the job is generated
 - error is thrown for non-existing qc check
 - remove generation of tag files (tag list files remain)
 - always create new tag list files
 - remove unused configuration options
 - remove --lane pipeline option (was used only in tests)
 - move generation of the bam2fastqcheck_and_cached_fastq job out of a module for
     job generation for autoqc functions
 - remove unused scripts

release 45.6
 - remove mostly redundant npg_pipeline::roles::business::internal_info, move
     tradis flag to the module creating illumina2bam job
 - remove redundant npg_pipeline::roles::business::bustard_lsf_reqs

release 45.5
 - remove unused callbacks for old-style run and lane status updates
 - remove a callback for lane completion files
 - remove --no_status_updates pipeline option
 - remove a prereq. script for checking for existence of files

release 45.4
 - omit PhiX sample name and study from strings generated for illumina2bam
   BAM RG record generation (lane/pool level)
 - ensure ref_match qc jobs run serially (to try to alleviate Lustre slow io 
   on simultaneous file read bug)

release 45.3
 - write log files for status change to qc complete to outgoing

release 45.2
 - remove the following functions from function order:
     status updates that do not create status files
     redundant touch_completed_lane

release 45.1
 - bug fixes and code improvements in a callback for file-based statuses
 - file-base status updates added to function order
 - ensure P4 pipelines in seq_alignment are aborted if required analysis is 
   not yet supported
 - remove bam_alignment and rna_seq_alignment steps (having been replaced
   by seq_alignment)
 - run bwa mem P4 alignment pipeline for V4 HiSeq runs as well as HiSeqX runs

release 45.0
 - Use P4 based BWA Mem analysis in seq_alignment if HiSeqX run
 - Use variable number of CPU slots for seq_alignment jobs (12 to 16)

release 44.15
 - Use soft filtering instead of hard filtering for spatial_filter
 - generate bam_alignment autoqc json for RNAseq analyses
 - don't try per plex "seq_alignment" analysis  or upstream tag qc 
   if no indexing read
 - callbacks for functions saving run and lane statuses to file

release 44.14
 - switched cluster count check to InterOp files
 - reinstated bam_cluster_counter_check for HiSeqX

release 44.13
 - seq_alignment refinements:
  + to RNAseq p4 script pass:
   - library_type, fr-unstranded or fr-firststrand if library is dUTP
   - AlignentFilter.jar location
   - real PhiX fasta location
  + add autoqc bam_flagstat json generation

release 44.12
 - increase nfs resources for seq_alignment to 4
 - drop localscratch requirement for seq_alignment
 - amended generation of rna_seq alignment commands to use new parameters, and amended corresponding tests

release 44.11
 - set PU option when calling Illumina2bam
 - HiSeqX run: skip bam_cluster_counter_check

release 44.10
 - update p4 vtfp template location in seq_alignment
 - do not run illumina_basecall_stats step for HiSeqX data

release 44.9
 - parallelise seq_alignment function

release 44.8
 - use seq_alignment module to replace bam_alignment to produce
   production output files and get rna analysis into production

release 44.7
 - use analysis_path as a location for the cached data directory
 - allow for flattened runfolder directory structure, ie do not
   insist on Illumina RTA directory structure

release 44.6
 - remove unused test data
 - use more up-to-date runfolder directory structure in tests
 - remove unused methods from test utility module
 - do not use analysis_path either in tests or in the code - this option is not
   being used
 - remove unused analysis_type option to the latest summary link creation job

release 44.5
 - Add qc_verify_bam_id to list of qc functions

release 44.4
 - pool-level asset ids are not loaded from a samplesheet, creating problems in SeqQC;
   warehouse loader not to take lims data from a cached samplesheet 

release 44.3
 - pipeline's unused no_spider flag removed
 - 'spider' function re-implemented to create a cache suitable for
   samplesheet-based lims objects
 - cache directory moved down to the bam basecall directory
 - 'create_webcache_softlink' function removed since the location
   of the cache is now inambiguous
 - stand-alone module npg_pipeline::cache for generating a cache
 - unused functions for handling emails in tests removed
 - 'no_recalibration' flag replaced by 'recalibration' flag that
   defaults to false
 - analysis pipeline is started without explicitly using setting
   'recalibration' flag
 - use Biobambam based adapter detection instead of illumina2bam's

release 44.2
 - autoqc data retriever has changed, update the constructor's attributes

release 44.1
 - added Illumina2bam.jar options for runs with an inline index to put the
   tags on the read with the inline index and modified tests accordingly

release 44.0
 - location of the log for the archival warehouse loader job changed
   from the analysis directory to outgoing
 - reduce dependency on npg_common:
     parse configuration files directly;
     move functionality of the npg_common::roles::run::fs_resource
     role into the base class;
 - remove run_conf and add_to_run_conf attr/method from the base class

release 43.4
 - extended inline index to read 2
 - create tileviz directory when archive and qc directories are created

release 43.3
 - remove tileviz function from the pipeline
 - test update following changes to ping procedure for npg daemons

release 43.2
 - added --tileviz option to spatial filter parameters in pb_cal_align command
 - changed default region size to 200 and dropped region_min_count
 - added a check for pools with only one non-phix tag and extended tests
 
release 43.1
 - remove unused cram file generation function
 - remove provisions for running daemons on the old lenny farm
 - daemon to start analysis and archival for run folders that are co-located with
   daemon's host
 - update hosts in daemon utility that runs the pipeline daemons
 - upgrade bam alignment job memory requirement to 16GB
 - drop appending boost library path to LD_LIBRARY_PATH - not needed
   on Ubuntu precise
 - rely on path to find tophat2 executable

release 43.0
 - remove analysis and archival daemons dependency on npg::api, replace by
     direct calls to tracking database
 - remove analysis adaemon dependency on staging area globbing
 - increase job priority of HiSeq2500 runs
 - fix a bug in calculating jobs priority - priority should be set regardless
     of whether a priority value is set in teh tracking database
 - if the run does not have RTA tag, daemon will try again later
 - analysis daemon to call analysis on a whole run rather than listing
     lanes explicitly
 - remove analysis daemon dependency on LIMs data
 - remove definition of lsf_resource_select from the config file;
     both daemons to supply this option as "lenny" if running on the old farm

release 42.7
 - analysis daemon to submit runs form a subset of staging areas depending
     on the cluster name it is running on
 - redundant tests and test code removed

release 42.6
 - turn off default PhiX based Qval calibration
 - hard code the memory rather than look in config file
 - remove mocked objects for qc tests and add explicit test for qc_adapter
 - separate test executables for lsadmin 

release 42.5
 - improvements to lsf_job module and its tests
 - to be able to submit tileviz job accross farms,
     drop request for particular nodes from the tileviz lsf job spec

release 42.4
 - new module lsf_job to generate LSF7/9 memory limit strings
 - remove /software/bin/perl in local LSF commands

release 42.1
 - add upstream_tags qc check

release 42.0
 - to ensure host-specific path to script is used, use bare script name in daemon definitions

release 41.10
 - job that updates run status to 'run archived' should write log to analysis not outgoing
 - production environment is now set in login shell - no need to set npg
   and npg cpan lib location through PERL5LIB;

release 41.9
 - patch for adaptor autoqc jobs memory requirements; mismatch in
   requested and allowed causes an error in job submission on farm2

release 41.8
 - patch to script_must_be_unique_runner - it's job id we need

release 41.7
 - patch to script_must_be_unique_runner - having a pipe expands the value
   of $LSB_JOB_INDEX prematurely

release 41.6
 - archival to irods jobs for the same run are prevented from running concurrently
 - qc_adapter uses explicit span hsots in bsub command

release 41.5
 - pg_pipeline/analysis::harold_calibration_bam, alignment_script invocation: removed
    deprecated --intensity_dir flag; added --bam_join_jar flag which uses CLASSPATH
    to locate its argument
 - use one nfs slot for rna alignment since all compute is done locally on a node
 - finding mountpoint for directories in /tmp does not go well under erl 5.16.3
   on farm-precise-dev64; explicitly set TEST_FS_RESOURCE in the tests for
   rna alignment farm job creation

release 41.4
 - OLB can use more CPUs - from 8 to 16 (changed from fixed 8)
 - --no_recalibration option no longer stops PhiX alignments
 - amended npg_pipeline/archive/folder/WebCache.pm and lib/npg_pipeline/pluggable/harold.pm
      to use script_name attribute instead of $PROGRAM_NAME

release 41.3
 - ensure irods archival does not block setting qc review pending status -
   bug fix in the parallelisation configuration

release 41.2
 - changes to tophat alignment script to cope with single reads
 - qc_adapter uses 2 cpu 1500M, illumina2bam uses 2 cpu 4000M
 - move to qc review pending state does not depend on the outcome
   of archival to irods to allow for manual qc to proceed reagrdless
   of the state of the IRODs repository; failed archival to
   irods jobs will still show in stuck jobs list
 - fixed a test that accessed xml feeds from live url

release 41.1
 - rna-seq alignment added

release 41.0
 - pipeline daemons settings to work under perl 5.14
   this set up requires that '/etc/bashrc' is sources in the user's
   .bashrc 
 - perlcritic policy name printed when perlcritic errors are displayed

release 40.6
 - return archival of bam files to irods to the analysis pipeline

release 40.5
 - local analysis and archival deamons defenitions (moved from instrument handling)
 - take inline index end from st::api::lims module

release 40.4
 - exclude archival of bam files to irods from the analysis pipeline -
   temporary measure to tier over a whole day of irods maintenance 

release 40.3
 - following controlcentre-less deployment of daemons, irods path is lost
   in deamons; replace sourcing lsf configuration with sourcing /etc/bashrc
   which sould take care of lsf configuration and add whatever is defined
   in .softwarerc (eg irods)

release 40.2
 - limit max threading for phiX bwa sampe (so we don't break memory limit)

release 40.1
 - bugfix - fixed cycle_start1 in pb_calibration jobs for '3 prime poly-A pulldown' lanes

release 40.0
 - dependency on /software removed, filesystem_locations.ini configuration file removed
 - production pipeline daemons to use standard error for logging, which will go to a file
   designated when setting the daemon
 - no fall back onto stored tag files, LIMS should provide information about tags
 - pb calibration tools are located dynamically
 - a full path to OLB in the configuration file
 - unused npg_pipeline_preexec_lsf_resource_max script removed
 - allow alignment jobs to use 6 to 12 processor slots
 - removed type==X86_64 lsf select option that was used for some autoqc lsf jobs
   since it does not combine well with select[lenny] or similar
 - added lsf_resource_select pipeline option that is set by default to lenny in the config file;
   if set, this option is added as -R select[xxx] to all lsf job submissions;
   if set for pipeline daemons, gets appended to pipeline script options
 - installing data/config_files added to the build's install target
 - lsf configuration file path is stored in the pipeline configuration files
 - threading in sam{se,pe} and bump bam_alignment memory up to 13200MB

release 39.7
 - removed hardcoding illumina2bam location from the pipeline
 - job creation fails if necessary jar files not found
 - outdated special test for bam alignment tradis removed
 - change pb calibration version to 10.6
 - removed hardcoding a full path to the bam alignment script

release 39.6
 - spatial filter - default to removing failed reads and use V10.5

release 39.5
 - bump BAM creation memory from 8G to 10G

release 39.4
 - fix running of pb_align for single read data
 - loosen REs looking for cycles to use fo rindex in 3' pulldown sample descriptions

release 39.3
 - fix misleading cluster counter check fail message
 - disable cram creation until tools supporting 1.1 are released

release 39.2
 - only apply spatial_filter if a spatial_filter filter file exists
 - use lower case for homebrew BAM tags used for random bases in 3' pulldown library illumina2bam usage
 - extend 3' pulldown "jecfoo" to cope with index starting at different cycles and different read lengths
 - use spatial filter numbers when checking cluster counts add up
 - remove unnecessary export of npg_comon modules
 - reflect the move of some npg_common modules to the npg_tracking namespace

release 39.1
 - bugfix - use bash for PB_score bsub command (as it uses a bash'ism)

release 39.0
 - hardcoded list of special-index library types should be compatible with tracking
 - modified illumina2bam to handle the "jecfoo" special read 1 index
 - reflect the fact the run, lane and tag roles moved from npg_common to npg_tracking namespace

release 38.3
 - avoid pointless compression in data pipe out of spatial_filter in PB score jobs

release 38.2
 - switched to v10.1 of pb_calibration

release 38.1
 - bugfix spatial filter takes raw intensity path, not dif file location
 - bump filesystem resources used at calibration table generation step

release 38.0
 - daemons updated, outdated code removed
 - spatial filter added
 - calibration code changed to V9 - one table calibration (incudes both reads)

release 37.2
 - analysis daemon patch to exlude deleted earlier option

release 37.1
 - redundant modules removed
 - default for the local flag reflects the value of no_bsub flag
 - spatial_filter flag added and propagated to illumina2bam job
 - bump OLB to 1.9.4
 - setting nonconsented human and spiked phix flags for a lane - dependency on npg tracking database removed

release 37.0
 - don't stop spiked phiX "harold" alignment if no_recalibration is set - we still need to filter any PhiX out.
 - Add adapter detection code after Ilumina2bam for paired read data (data in "a3" and "ah" tags)
 - TraDIS tags tr and tq no longer stripped by BamTagStripper wrapper so turn back on strip BAM tags by default for TraDIS

release 36.13
 - tileviz job creation improvements in order to address lsf job failures due to problems with the nfs file system:
     preexec to check for the existence of the qc directory,
     pipeline script to create the tileviz directory if it does not exist

release 36.12
 - bug fix; stopped using roles that were removed in the previous point release

release 36.11
 - change function_order for tileviz and log name
 - corrected syntax error in construction of job command in cram.pm
 - added tests for cram.pm

release 36.10
 - bug fix for tileviz and calibration_table jobs

release 36.9
 - npg_pipeline::analysis::harold_calibration module deprecated, its test removed
 - attributes/methods for retrieving control species reference simplified
 - removed npg_pipeline::pre_exec::references_adapters and refactored bin/npg_pipeline_preexec_references to use reference finder roles directly
 - removed npg_pipeline::roles::business::pre_exec_strings, its code integrated into npg_pipeline::roles::business::base
 - fixed files_present_pre_exec_string function; preexec script should ensure that all lanes (not only the ones currently processed) are ready for the state change
 - removed npg_pipeline::pre_exec::FilesPresent; replaced its code with simple code snippet in npg_pipeline_files_present
 - added tileviz function

release 36.8
 - amended cram.pm to supply archive_path to the cram_generation module to avoid lookup at cram creation time; reenabled cpu_limit addition to job name; removed unused code

release 36.7
 - added cram.pm module to create lsf submissions for bam to cram conversion; added cram_generation method to PB_cal_bam.pm

release 36.6
 - pass is_paired_read flag to bam_alignment scripts
 - bam pipeline diagram

release 36.5
 - convert illumina2bam path to absolute path and pass the result to bam_alignment script as well

release 36.4
 - add pulldown metrics autoqc check
 - change illumina2bam jar file name to Illumina2bam.jar

release 36.3
 - ensure crashing analysis launch for one run does not affect others launching
 
release 36.2
 - use index_length method inherited from long_info role in create_lane_tag_file to avoid to rebuild

release 36.1
 - remove archive lane directory and bustard directory for auto qc results loading

release 36.0
 - Added copy_interop_to_irods

release 35.3
 - npg tracking db fixtures fixed to reflect db schema changes in pending npg-tracking release 68.2

release 35.2
 - ensure use_bases is passed in bsub of old deplex jobs

release 35.1
 - touch complete lane job output name fixed; its command line generated listing only the necessary options

release 35.0
 - roll back NoGetopt metaclass in lsf queues attrs

release 34.3
 - bin/npg_pipeline_check_lsf_jobs now contains David's script copied from ~dj3/team117/npgsj
 - npg_pipeline::ConfigReader removed since this was just on object wrapper around a role
 - instrument_type and instrument_model pipelien options removed, not needed as options
 - old pipeline option to switch OLB preprocessing, defaults to false
 - npg_pipeline::analysis::bustard4pbcb - new module for preprocessing with OLB
 - npg_pipeline::pluggable::harold::PB_cal_bam_qc (with tests and a script) removed, its functionality moved to npg_pipeline::pluggable::harold::PB_cal_bam
 - execution of spidering moved to npg_pipeline::roles::business::base, special module for it removed
 - unused no_cached_webservice_data and webservice_cache_dir options removed
 - sourcing lsf and oracle conf files removed from the daemons, role and config file for this removed
 - archive_to_irods step called at the end of analysis, no_irods_archival option to toggle this
 - references config file removed
 - phix snip file location in config file changes from the master ref repository to lustre mirror
 - some unused attr of the base object and roles removed
 - some options and attributes marked as not available for setting from the command line
 - add a not_strip_bam_tag flag to pass to bam_alignment script to keep tags like OQ, ci etc. in final bam file
 - leave bam_alignment.pl script to figure out number of threads to use itself (from LSB_MCPU_HOSTS environment variable)
 - set bwa aln threads using LSB_MCPU_HOSTS environment variable in PB align commands
 - no_sf_resource flag added to allow for running on an LSF cluster where sf and irods resource is not defined
 - npg_pipeline::roles::business::databaseConnection role removed; the code switched to using npg_tracking schema attribute that is inherited from npg_common::...path modules
 - npg_pipeline::pre_exec::connectDBIxTracking module removed; bin/npg_pipeline_prexec_connect_dbix_tracking uses teh npg_tracking_schema attribute of npg_pipeline::base directly

release 34.2
 - unused npg_pipeline::reorder_fastq and npg_pipeline::Checker removed

release 34.0
 - spidering simplified and speeded up
 - tests that request NPG and Sequencescape XML feeds use webcache and nothing else
 - tests that post to NPG XML removed
 - tests that request connection to external live databases removed
 - propagation of the ref repository location to the can_run part of npg_pipeline::archive::file::qc
 - tests that access reference repository use test repository
 - unused test data (xml files) removed

release 33.7
 - Add option to BamIndexDecoder to convert low quality bases in barcode read to Ns and increase MAX_NO_CALLs from 4 to 6 for single plex lane

release 33.6
 - use lsf irods resource for bam loading job

release 33.5
 - a script to compute pipeline performance

release 33.4
 - bug fix: naming of empty placeholder fastq files for a single run RT#245665
 - unused scripts deleted from external_script_names.ini

release 33.3
 - set recalibrated path for create summary link lsf job

release 33.2
 - code from module npg_pipeline::pluggable::harold::qc moved to npg_pipeline::pluggable::harold
 - modules that inherited from npg_pipeline::pluggable::harold::qc noe inherit directly from npg_pipeline::pluggable::harold
 - module npg_pipeline::pluggable::harold::qc and its tests removed
 - script npg_pipeline_qc removed
 - a new update_warehouse function created
 - create_webcache_softlink function added to the pb_cal_bam_qc function order

release 33.1
 - module npg_pipeline::run removed, its children inherit directly from npg_pipeline::base
 - npg_pipeline::run::folder::move refactored to cope with moving folders whose names do not conform to standard RT#244644
 - npg_pipeline::run::folder::link refactored to pass options to a script explicitly
 - lsf job for creating the summary link moved to the small queue
 - nfs resourses string removed from creating the summary link and moving runfolder lsf jobs
 - removed unused test data directory t/fuse
 - all job scheduling code moved to npg_pipeline::pluggable
 - a list of submitted job ids returned unsorted to maintain the actual order the jobs were submitted in
 - for bsub command, npg_pipeline::base->submit_bsub_command returns job number as integer
 - standard bsub return value (job number as a phrase) for the test bsub script
 - function create_webcache_softlink moved up to npg_pipeline::pluggable::harold to make it available for the bam pipeline

release-33.0
 - either launch all jobs or none, ie if cannot launch all jobs, kill the once that has been launched; RT#243670
 - token lsf job at the end to make last job failure trackable RT#244290
 - methods and accessors moved between base, pluggable and harold to achieve a more logical split between these three mosules
 - functions and accessors for inferring function order simplified
 - use of 'NoGetopt' metaclass for attributes that do not have to be script options
 - Keep calibrated qualities score when merging with original phix alignment
 - No longer vary filesystem resources used for BAM and fastq split by tag depending on number of plex (Sanger ISG have upgraded NFS server kernel to avoid XFS/NFS fragmentation bug)

release-32.2
 - fix missing phasing numbers in BustardSummary.xml - illumina_basecall_stats

release-32.1
 - move forward qc_tag_metrics just after illumina2bam
 - parallelise illumina_basecall_stats with illumina2bam
 - croak when no expected tag sequence or index given in sequencescape and don't create one based on the stardard illumina or sanger tag list
 - make sure harold_recalibration job submitted to creat bam file soft link when no_recalibration flag given
 - explicit arguments are given to the illumina analysis archival scripts to prevent future failures when rearrangements are made in the parents, see RT#243937
 
release-32.0
 - change to new BAM based pipeline for default analysis
 - suspended start of the pipeline
 - config path is built relative to the bin directory; if running from the local directory, local configuration is going to be used
 - spidering methods list reduced
 - increase max_no_calls for decoding if only one plex for a lane

release-31.1
 - special case of bam input for the adapter check
 - unused scripts scripts/functional_script.pl scripts/spider_batch removed
 - extra function in the function order for pb_cal_bam, bam_cluster_counter_check

release-31.0
 - don't try to return control recalibration table if no position given
 - skip non spiked-phix lane for recalibration in PB_cal_bam
 - create lane and lane qc directory in create_archive_directory function order
 - add create_archive_directory in PB_cal_bam
 - add bam_alignment function_order in PB_cal_bam, for bam alignment, filtering, sorting and markduplicates
 - increase bwa aln threads from 4 to 6 in PB_cal_bam, and get their value from config file
 - separate module for autoqc functions npg_pipeline::pluggable::harold::qc
 - pb_cal_bam_qc combined module integrates pb_cal_bam with qc and post_qc_review
 - hardcoded description of a study for control entity
 - npg_pipeline::roles::business::base clean-up - redundant test-related code deleted
 - npg_pipeline::daemons::harold_analysis_runner - calles to batch->lanes replaced with
   calls to the new st::api::lims module
 - npg_pipeline::pluggable::harold::post_qc_review - migration pipeline related functions deleted
 - npg_pipeline::archive::mpsa_to_irods_migration_helper and its tests removed - not needed
 - function for creating empty fastq files and cached short fastq files from a bam file
 - function to run tag_metrics autoqc check
 - qc script to take --qc_in and --qc_out arguments instead of --archive_path to allow for
   being flexible about qc input directories
 - parallelesation of  archive_to_irods and archive_to_sra removed since archive_to_sra is not used any more
 - npg_pipeline::roles::business::base->batch method removed
 - some changes to the npg::api::lane object usage to stop using deprecated methods, especially getting hardcoded references

 - introduction of webcache in tests to cope with npg::api::lane methods using st::api::lims object and the latest batch xml
 - explicit spidering of st modules from npg::api modules discontinued; getting references and insert sizes explicitly in spidering discontinued since this should be covered by spidering the lims objects

 - redundant code removed:
     npg_pipeline::pluggable->alert accessor
     npg_pipeline::dispatch_tree::evaluator module removed

release-30.4
 - schema info picks up from a local directory before the users directory. Move
   run_lane_status changes to be run from the runfolder, and this should avoid this
   problem
 - don't try to run any recalibration on a lane marked control through PB_cal

release-30.3
 - only run PB_cal recalibration on a lane which is either phix or a control

release-30.2
 - enable genotype qc check

release-30.1
 - ensure that the tag files can be created if the tag on a spike is longer than the tags on the plexes

release-30.0
 - pb_cal_bam: turn off compression for pb_predictor bam output and merge phix alignment into this output
 - split_bam_by_tag function order added for pb_cal_bam
 - increase illumina2bam fs resources from 1 to default 4
 - increase the number of log files for check_lsf_jobs to look through
 - finish added to function order by default
 - update run_lane status, which will handle updating runs to analysis complete/qc review pending

release-29.3
 - make sure the same study not stored more than once for a multiplexed lane

release-29.2
 - phasing for lane changed to lane from auto
 - remove code and files that existed from initial ideas about the pipeline setup

release-29.1
 - bug fix about file name for lane tag

release-29.0
 - pipeline to use single access point lims module
 - pipeline to take actual positions from batch xml in prererence to the run-lane information from the tracking database
 - tag lists generated only for the lanes the pipeline has to deal with
 - vary filesystem resources used for fastq split by tag depending on number of plex

release-28.10
 - bump up filesystem resources used for BAM mark duplicates

release-28.9
 - decrease cpu requirement for non-consented and spiked phix fastq splitting from 12 to 8

release-28.8
 - switched to branch 7.0 of PB_cal (detect bad tile/cyles + new caltable format)
 - bump up filesystem resources used for creating fastq files

release-28.7
 - bug fix to catch the command line for recalibration_alignment for schema information

release-28.6
 - bam & markduplicate files need creating for removed phix, even if the lane is multiplexed

release-28.5
 - daemon only submits for lanes present in batch xml
 - spidering only spiders lanes which are declared from the positions method

release-28.4
 - get study from lane entity directly instead of from sample

release-28.3
 - use study publishable name for bam header, and add study description as well

release-28.2
 - increase cpu requirement for non-consented and spiked phix fastq splitting from 4 to 12

release-28.1
 - OLB version upped to 1.9.3
 - bugfix - BamIndexDecoder not merge by subversion for release-28.0 - corrected
 - bugfix - Jobs which are launched by a job which is part of an array, take the array index as part of the job requirement

release-28.0
 - lane based post_qseq launched
 - analysis complete and qc review pending moved to primary analysis pipeline
 - analysis complete dependency on post qseq, plus pre-exec test for existence of
   files in archive directory which will be written at end of each lanes secondary
   analysis
 - create a lane taglist file with tag sequence, name and library, sample and study name
 - pipe illumina2bam output to BamIndexDecoder if multiplexed run

release-27.3
 - patch to fix only getting stats for lane demultiplex if the lane is multiplexed
 - bustard and gerald lane based option
 - pass through bustard.py parameters with override_all_bustard_options
 - bugfix - ensure that spidering gets assets for plexes

release-27.2
 - increase memory requirement for illumina2bam job to make sure JVM can start

release-27.1
 - new function_order illumina2bam to convert bcl files to bam
 - reduced spidering to only do functions we know are called
 - dependency on current running job added to any jobs with no dependency
   if the job launching is a job itself
 - remove dependency on MooseX::InsideOut (which is broken in Moose2.0)

release-27.0
 - increase number of job io slots for pb_cal jobs to 4
 - increase number of processors to 4 for score and alignment
 - push number of processors through to bwa with aln_parms
 - stop bam production for full lanes which are multiplexed
 - stop the subsequent mark duplicate jobs for those lanes
 - stop the subsequent gc_bias qc check for those lanes
 - in scripts a helper script for checking spidering. This is always subject to change!

release-26.4
 - increase memory for bam_markduplicates to cope with higer density coverage

release-26.3
 - spidering imporovements to capture more data to ensure we get full requests to get the correct study for the sequencing request
 - all runs without a control lane will run with the PB_cal no recalibration option

release-26.2
 - job_priority option, to enable a user to determine the job priority to be used for all jobs, regardless of the queue to which the job would be submitted
 - remove bam_index function order
 - fix launching the post_qc_review in pipeline migration helper to include user defined requirements
 - spider calls studies on lane to ensure that we get the studies
 - move run folder drops the log file into a log directory within the folder moved to, rather than just the folder,
   so that any wildcard matching won't find that by accident

release-26.1
 - spidering improved to pick up more relating to samples on multiplex lanes, but not to go down the children, as this might end up pulling the entirety of Sequencescape
 - munge summary files removed from function_orders.yml as no longer necessary to run
 - bugfix: correct cal table name should be generated for all functions/scripts which need access to it
 - references_adapters directory check: must only replace the word references with adapters, not if is is part of a larger word or construct

release-26.0
 - removal of the munge filenames/readnames that were needed for old version of GERALD recalibration
 - add in job_name_prefix (both in general_values.ini and as command option) to add a prefix to all job names, for ease of seeing them in lsf
 - no_secondcall flag to ensure switch off generating second basecalls and storing them in the bam files
 - update live versions of OLB (for bcl2qseq) and CASAVA

release-25.1
 - addition of code to check the lsf queues for stuck runs and let you know which jobs failed

release-25-0
 - complete removal of srf generation and code for gcfreq creation
 - removal of illumina_pipeline_bin and it's conf key/valeu pairs as legacy which is not needed
 - switched order that fastq2bam jobs are launched, so that full lanes bams are generated in preference
   to plex ones. This may give a slight time improvement due to more efficient resource allocation
 - move as much qc to run in parallel with fastq2bam as possible, to endeavour to reduce the time these
   extend the pipeline by

release-24.4
 - daemon for launching analysis to check if the run has spiked lanes, and then launch PB_cal for spiked, with a
   no_cal/bustard&gerald to run alongside

release-24.3
 - add bam cluster count checking based on bam flag stats

release-24.2
 - pre-exec references job added to fastq2bam jobs as these need to query the references repository during running
 - pre-exec references job added to alignment and calibration jobs in PB_cal
 - spiked calibration tables need to know the snp files for phix
 - phix snp file added to pb_cal_pipeline.ini, so as to be retrieved for calibration job

release-24.1
 - turn off running full PB_cal pipeline as standard
 - lsf_queue and small_lsf_queue to be used to determine queues, so now functional command line options

release-24.0
 - a function to perform the ref_match autoqc check
 - no_srf_generation stops trying to split and index srf files
 - bugfix - is_spiked_phix is boolean
 - a function to split nonconsented if not done yet
 - if the run is performed on a HiSeq, then do not create srf files
 - a function to perfor a sequence error check for spiked phix part
 - an ability to pass extra options from functions to an autoqc script

release-23.0
 - bug fix to make sure correct basecalling software returned from bustard config xml file
 - bugfix - drop tag from readname in srfs for lanes on multiplexed runs which are not multiplexed
 - deal with spiked in phix for pb_cal calibration
 - patch - give Instrument generated BaseCalls directory to setupBcl2Qseq.py
 - tests: now use domain test in the conf files, so that consistency can be kept in tests, whilst live info may change

release-22.0
 - spiked phix splitting will generate fastqcheck and md5 for the newly generated fastq files
 - remove the file renaming part from spiked phix splitting command for schema information
 - consider spiked phix part for cluster count checking
 - strip out all dependencies on srpipe::util
 - strip out dependencies on srpipe::config::constants and srpipe::config::instruments
 - spidering now calls the required_fragment_size on an asset to ensure that any further xml is loaded

release-21.1
 - fastq generation only adds the --index flag on lanes which are multiplexed, not all lanes on a run
   which have the indexing cycles performed

release-21.0
 - the pipeline to spider over requested lanes only
 - moved lane_tile_clustercount to npg_common::roles::run::long_info
 - demultiplexing only tiles which it can find in the Data/Intensities/config.xml file (since HiSeqs do not have consecutively numbered tiles)
 - phasing and matrix options moved to conf file, and phasing, prephasing and matrix now options to be passed on analyse_RTA's command line
 - using reference finder for human reference location for creating nonconsented human part bam file
 - bjobs for spliting spiked phix out, renaming srf and fastq files, and generating bam file
 - npg_pipeline::analysis::FixConfigFiles - go through the config.xml files in Data/Intensities and Data/Intensities/BaseCalls, and check that
  1) Last Cycle numbers and number of reads in each are the same (croak if not)
  2) the runfolder (on fs) has the same name as in NPG tracking (croak if not)
  3) Assuming 1 + 2 OK, then ensure that both config files have the correct Instrument name, runfolder name and id_run (fixing if needed)
 - add nonconsented splitting command line and spiked phix spliting program to schema information

release-20.1
 - MPSA archived HiSeq runs no longer visible by default

release-20.0
 - bcl2seq can have separate path from OLB

release-19.0
 - a post_qseq function to generate a stand-alone archive directory for old-runs2irods pipeline
 - a post_qseq function to call the post qc review script
 - SecondBaseCall - pb_cal needs to start producing second base calls
 - check recalibrated qseq files are original. If not, pass the original qseq files to bam generation

release-18.4
 - moving a run folder no longer requires using srpipe::util, so should be adaptable for anything, although, it no longer
   copes with a paired run
 - SchemaInformation now has improved data set, for preparation to go into the Bam headers

release-18.3
 - qc_cache_reads - additional step which will cache reads for qc's to use, saving processor time
 - archive_to_irods now in parallel with archive_to_sra
 - id_run now to be passed to the qc tests in the command line
 - srfs - index has increased memory for HiSeq benefits. srf_creation has increased memory so that not too many get launched
   on the same node

release-18.2
 - patch - webcache now checks the program name as a pattern match rather than an equality, in case the program name contains a path
 - move runfolder bug - remove the name check against the runfolder as name will not have any padding 0's
 - md5's - don't record the md5's of full fastq/srfs where the lane shou;d have split non-consented data
 - improvements to schema_information to make DS a more accurate description, and bugfix where we weren't getting the correct PB_cal information

release-18.1
 - Patch to SchemaInformation to cope with some changes to the way npg_common operates
 - parallelise hash now in a config file
 - removed some now unnecessary hashes/arrays of function orders and parallelise
 - test for qseq2fastq.pl will check to see if there is an md5sum and fastqcheck which can run on your system
   and modify/skip tests that rely on checking this functionality. Note: If this is the case, then you will
   need to modify the production code accordingly

release-18.0
 - Dependency on srpipe::config::instruments reduced - should use runfolder_path first, and fall back to this
   expect full removal within a few releases
 - fastq generation - md5 and fastqcheck creation options turned on
 - fastq generation - unique option turned on so that testing for uniqueness of readnames out of qseq files is done
 - md5 creation - script runs so that in process decisions can be made about the existence of files, and if md5s hav
   already been created
 - schema_information now created before bam's are created
 - schema_information always gets the RTA value and sticks at the top
 - DS tag in schema_information for those which are probably appropriate to go into a Bam Header

release-17.1
 - pass archive_path to irods_bam_loader instead of id_run
 - bugfixes
 - srf and qc_contamination parallelised with bam_generation in order to pull together rate determining steps
 - cluster counts do not check in the fastq files, the value is allegedly guaranteed in the fastqcheck file
 - analysis runner daemon now looks at the instrument type and determines which analysis to launch
 - PB_cal no recalibrated for HiSeq as production
 - PB_cal analysis now generates their own folder structures within the flag-waver (may need to be moved)
 - analyse_RTA no longer launches PB_cal
 - PB_cal - no_recalibration works how it should, so small_pb_cal now removed

release-17.0
 - schema information files generated which should report on how the run progressed, and various program versions used
 - patch to cluster counts to be happy if there are no srf's found for the lane
 - bam indexing done
 - softlink webcache used for the analysis into the archive directory for that analysis, and the post_qc_review can use that

release-16.5
 - pb_cal needs new directory paths so that multiple ones can be run
 - small_pb_cal for running a concurrent job which does no recalibration steps (HS benefit at current time)
 - pass archive path to bam generation, so that this is less dependent on working out paths itself

release-16.4
 - check for cif/dif/stats files and flag option to recreate 'dummy' cif/dif files
 - use a log folder to catch lsf log/out files in the various directories, instead of dumping directly into it
 - archival to irods

release-16.3
 - instrument name now taken either from short_info, or if must be calculated itself, then using prefixes
   from general_values.ini

release-16.2
 - PB_cal has moved to v6.0, with extra step and using bam files
 - run_conf file generated in runfolder directory. Current for bustard and gerald directory propagation throughout
   bustard/gerald primary pipeline
 - no_bsub flag, so instead of submitting a job to LSF, just logs the command. returns 50 as a potential job id when used
 - HiSeq archival to sra - no SRF files, and fastq's are either group unconsented (if unconsented), or hiseq (to be hidden
   but archived, as users should be utilising bam files from iRods)
 - no-eamss flag turned on for bcl2qseq in PB_cal pipeline
 - change production version of OLB to OLB-1.8.1a2

release-16.1
 - cluster count checking - fastq, fastqcheck and srfs get checked to see if they contain the same number of pf reads
   as the pf cluster count from BustardSummary.xml
 - moved most values, external script names and pathways to config files

release-16
 - PB_cal score has additional options to take a control calibration table, and use this if it can't legitimately use
   a lanes own cal table (see srl as to why)
 - touch all mp fastq files at start of post_qseq to ensure that they are found for all jobs, even if there are no PF reads
 - point fastq2bam to latest (v37) human reference

release-15.3
 - pre-exec script testing that the references and adapter directories can be found, before a job actually starts
   on the farm, so that there is less chance it will croak out if some repositories go away

release-15.2
 - all possible arrayed submissions have been done
 - PB_cal control lane now uses mode 2

release-15.1
 - bugfix multiplex fastqcheck generation
 - patch to psuedo down qseq files from BaseCalls for PB_cal pipeline

release 15.0
 - All post_qseq dispatches are submitted as job arrays, chaining if needed via -w'done(1234[*])' -J job_name[1-8]
 - PB_cal runs setupBcl2Qseq and amkes the qseq files in the basecalls directory, and then runs off these

release 14.2
 - load fastqcheck files into qc database added to post_qc_review

release 14.1
 - pass index tag fastq file to bam generation to add them in bam file

release 14.0
 - require 4 processors for human splitting bjobs
 - dependency on multiplex qc jobs added
 - turn off EAMSS (Killer B's)
 - mpsa upload now loads missing files for a lane, rather than assumes that because it has 1, it will have all
   - downside, you must ensure that this is not running for a run, if you want to manually do it
 - no archival of srf or fastq files for phix control lanes to fuse

release 13.0
 - PB_cal separated into independent pipeline launched at the end of the illumina analysis pipeline
 - PB_cal pipeline kicks off a post_qseq pipeline on it by default (but with no Latest_Summary,run_status updates or munge Summary xml)
 - sf_resource now put into rusage requirement, to try to limit the amount of IO on the nfs staging partitions

release 12.1
 - bug fix bam submissions
   - typo which stopped non split full lanes getting submitted
   - flagstats json file to go to qc directory
   - fastq files needed full path
   - strange typo of ; switched for . meant incorrect name and path generation

release 12.0
 - move bam_flagstats json file for each plex into lane qc directory
 - turn off creation of sig2 files
 - "analysis complete" moved after all qc and alignments to before "qc review pending", "secondary analysis in progress" now where "analysis complete" was (after Illumina pipeline is done).

release 11.0
 - job array for qc on plexed samples
 - require 4 cpus for bam creation because bwa alignments using threading now
 - pass human_split type and tag_index for bam generation if available
 - patch for ensuring a few axtra cached webpages are there

release 10.4
 - swapped the order of set_run_status_run_archived and move_to_outgoing
 - for post qc review script, unset an env variable that gives the cache location

release 10.2
 - bump default OLB to OLB-1.8.1a1

release 10.1
 - no_munge_summary flag added so that post_qseq can run on PB_cal directory
 - new postqseq function and module bam_markduplicate
 - add archive lane path into autoqc data loading list to pick up bam flagstats json file

release 10.0
 - gc-bias check is done
 - create lane tag file using expected tag sequence from sequencescape if available
 - caching of webservice responses in order to enable
   - less dependencies outside of the filesystem once jobs have been submitted
   - reduce load on webservers from multiple parallel jobs (in particular when we have a multiplex run)
   - find out up front if webservices are unavailable, and don't do anything

release 9.0
 - bam generation with second base call
 - launch harold recalibration
 - generate md5 for correct files after human splitting
 - patch to ensure that manually created lane tag files are not overwritten
 - update copyright
 - bam generation even if no reference
 - split multiplex fastq by tag
 - bam generation for multiplex split fastq
 - fastqcheck for multiplex split fastq
 - moved qseq2fastq.pl from the sanger-pipeline project to this project for better maintenance and deployment
 - only decode lanes which are multiplexed on the flowcell
 - generate tag decoding stats as json file for each lane

release 8.0
 - drop gcfreq creation
 - bam file generation
 - multiplex lane specific tag file support
 - qc_gc_fraction test
 - munge Summary.xml/htm in GERALD after a multiplex run has gone through GERALD processing
 - processor_fork_number moved from bustard_lsf_reqs to business/base, so it can be passed to post_qseq
 - summary data loading removed, as done within illumina summary loading
 - softlinked qseq_custom files will now use relative path instead of absolute path
 - Drop dependencies to use SangerPaths
 - $VERSION now on the same line as use Readonly; so that new Build.PL won't carp.
 - Build.PL, dependencies updated, but dependencies on other internal packages commented out until their $VERSION lines can be corrected like those in this package
 - md5s checked of the files once uploaded to mpsa, and compared to that in the md5 file

release 7.0
 - more launches optimised with MooseX::AttributerCloner generating command line options
 - srpipe::analysisrunfolder removed with the consumption of npg_common::roles::run::long_info
 - move to coping with the new way that GERALD deals with needing file structure for multiplexed samples
 - split srfs will now have srf_index_hash run on them once created
 - split_nonconsented memory allocation upped to 8G

release 6.1
 - moving to usage of MooseX::AttributerCloner to generate command line options
 - Bustard defaults now able to be overridden on the command line, so if the number of processors, etc need changing, then this can be done here without code changes
 - Bustard and GERALD steps now separated for easier launching of different analysis versions via the command line
 - 1.6 pipeline set to default
 - flag_options role, so that we can universally disable functions or pass info (such as no_control_lane) via a flag on the command line
 - change to use the new illumina_analysis_loader, which should accept particular paths from a command line, and so launch it with paths populated as the launcher object has
 - change to Bustard to do it's best to accept and force a control_lane determined by the user, but still relies on some info from Sequencescape to be present and correct
 - tag_file for indexed runs can be manually set rather than relying on choosing a tag_file from the defaults

release 6.0
 - major refactor of code to allow command line variables to be propagated through to objects using MooseX::Getopt and MooseX::AttributeCloner
 - separation of pipelines into separate npg_pipeline::pluggable::harold::<type> in order to make code management easier
 - due to MooseX::AttributeCloner, less code in npg_pipeline::pluggable::harold::<type> methods
 - increased test and POD coverage
 - create_pseudo_qseq_custom.pm - if there has been no recalibration, softlink in GERALD the qseq files in Bustard with qseq_custom names
 - fix_qseqs.pm - ensure that the id_run is correct in the qseq_custom files

release 5.0
 - npg_pipeline::base class with common methods used by many of the npg_pipeline modules
 - try to submit a job to lsf upto 5 times, croaking if unsuccessful after that
 - daemon runner and pipeline for RTA analysis

release 4.7
 - preexecute script to ensure that only 1 of a type of job could run at a time, and applied to npg_qc_api.pl (illumina analysis) loader
 - option to include tag files to split non_consented
 - default queue in archival runner - srpipeline
 - script to resort fastq files if they get created in the wrong order

release 4.6
 - archival runner
 - code for fixing broken fastqs
 - correct order of qseq_custom files to be alphanumerical when submitted for jobs

release 4.5
 - patch release

release 4.0
 - option/support to only run on a single lane
 - post_qc_review pipeline
 - refactor of code from srpipe::archive.pm to npg_pipeline::archive::file::to_sra so that this can be done from post_qc_review pipeline
 - post_qc_review can submit to lsf jobs to upload illumina_analysis, illumina_summary and auto_qc

release 3.0
 - bug fix - id_run not passed through to qc checks
 - adapt to use new qseq2fastq with changes for multiplex runs
 - croak out of post_qseq if it is not a full analysis

release 2.0
 - add qc_insert_size
 - srf_creation also does indexing script
 - log files are created
 - in log file, json string of dispatch tree
 - parse of the json string, which interrogates LSF for info
 - Latest Summary link now relative path
 - illumina2srf always runs out of 1.4 pipeline
 - archive dir is now set to be archive dir, not archive_test

release 1.0
 - set up
 - create npg_pipeline namespace
 - generate replacement to cleanup_run<|MERGE_RESOLUTION|>--- conflicted
+++ resolved
@@ -1,12 +1,10 @@
 LIST OF CHANGES
 ---------------
 
-<<<<<<< HEAD
  - Chained execution of RNA-SeQC to the vtfp/viv alignment cmd for RNA-Seq libraries only:
      entries for qc check rna_seqc removed from central function and parallelisation.
      code that created rna_seqc-specific directories has been removed as this is
      now handled by the check itself using qc_out arg.
-=======
  - remove GCLP-specific code and configuration files
  - remove unused force_p4 attribute
  - OLB analysis removed
@@ -15,7 +13,6 @@
  - allow p4 stage 1 to analyse runs with different length reads
  - illumina2bam function removed
  - update p4 stage 2 (seq_alignment) warn rather than croak if multiple references for tag 0
->>>>>>> a0867b70
  - pipeline scripts - redirect stderr output to the log to capture output from all
    NPG and CPAN modules in one place
 
