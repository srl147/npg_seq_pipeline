--- conflicted
+++ resolved
@@ -37,11 +37,7 @@
 
 $util->create_analysis();
 my $runfolder = $util->analysis_runfolder_path() . '/';
-<<<<<<< HEAD
 cp('t/data/runfolder/Data/RunInfo.xml', $runfolder) or die 'Failed to copy run info';
-=======
-cp('t/data/runfolder/Data/RunInfo.xml', $runfolder) or die 'Faile to copy run info';
->>>>>>> 73f3b275
 cp('t/data/run_params/runParameters.hiseq.xml', $runfolder . 'runParameters.xml') or
   die 'Failed to copy run params';
 
