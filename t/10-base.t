use strict;
use warnings;
<<<<<<< HEAD
use Test::More tests => 82;
=======
use Test::More tests => 86;
>>>>>>> 8b23db0b
use Test::Exception;
use File::Temp qw(tempdir tempfile);
use File::Copy qw(cp);
use Cwd;
use Sys::Filesystem::MountPoint qw(path_to_mount_point);
use Sys::Hostname;

use t::util;
use t::dbic_util;

use_ok(q{npg_pipeline::base});

{
  throws_ok {npg_pipeline::base->new(no_bsub => 3)}
    qr/Validation failed for 'Bool' (failed[ ])?with value 3/,
    'error trying to set boolean flag to 3';
  my $base = npg_pipeline::base->new();
  isa_ok($base, q{npg_pipeline::base});
  is($base->no_bsub, undef, 'no_bsub flag value is undefined if not set');
  ok(!$base->no_bsub, '   ... and it evaluates to false');
  is($base->local, 0, 'local flag is 0');
  $base = npg_pipeline::base->new(no_bsub => q[]);
  is($base->no_bsub, q[], 'no_bsub flag value is empty string as set');
  ok(!$base->no_bsub, '   ... and it evaluates to false');
  $base = npg_pipeline::base->new(no_bsub => 0);
  is($base->no_bsub, 0, 'no_bsub flag value is 0 as set');
  ok(!$base->no_bsub, '   ... and it evaluates to false');
  is($base->local, 0, 'local flag is 0');
  $base = npg_pipeline::base->new(no_bsub => 1);
  is($base->no_bsub, 1, 'no_bsub flag value is 1 as set');
  ok($base->no_bsub, '   ... and it evaluates to true');
  is($base->local, 1, 'local flag is 1');
  $base = npg_pipeline::base->new(local => 1);
  is($base->local, 1, 'local flag is 1 as set');
  $base = npg_pipeline::base->new(no_bsub => 0, local => 1);
  is($base->local, 1, 'local flag is 1 as set');
  is($base->no_bsub, 0, 'no_sub flag is 0 as set');
}

{ 
  my $base = npg_pipeline::base->new();

  foreach my $config_group ( qw{
    general_values_conf
    illumina_pipeline_conf
    pb_cal_pipeline_conf
    daemon_conf
  } ) {
    isa_ok( $base->$config_group(), q{HASH}, q{$} . qq{base->$config_group} );
  }

  my $tempdir = tempdir( CLEANUP => 1 );
  $base = npg_pipeline::base->new(conf_path => $tempdir, verbose => 0);
  is_deeply($base->study_analysis_conf(), [],
    'no study analysis config file - empty array returned');
  $base = npg_pipeline::base->new(conf_path => 't/data/study_analysis_conf');
  isa_ok($base->study_analysis_conf(), 'ARRAY', 'array of study configurations');
}

{
  my $base = npg_pipeline::base->new();
  ok( !$base->gclp, 'function list not set and correctly defaults as not GCLP');

  my $path = getcwd() . '/data/config_files/function_list_base.yml';

  throws_ok { $base->function_list }
    qr/File $path does not exist or is not readable/,
    'error when default function list does not exist';

  $base = npg_pipeline::base->new(function_list => 'base');
  throws_ok { $base->function_list }
    qr/File $path does not exist or is not readable/,
    'error when function list does not exist';

  $path =~ s/function_list_base/function_list_central/;
  $base = npg_pipeline::base->new(function_list => $path);
  is( $base->function_list, $path, 'function list path as given');
  ok( !$base->gclp, 'function list set and correctly identified as not GCLP');
  isa_ok( $base->function_list_conf(), q{ARRAY}, 'function list is read into an array');
  
  my$gpath=$path;
  $gpath =~ s/function_list_central/function_list_central_gclp/;
  $base = npg_pipeline::base->new(function_list => $gpath);
  is( $base->function_list, $gpath, 'GCLP function list path as given');
  ok( $base->gclp, 'function list set and correctly identified as GCLP');
  isa_ok( $base->function_list_conf(), q{ARRAY}, 'function list is read into an array');
  
  $base = npg_pipeline::base->new(function_list => 'data/config_files/function_list_central.yml');
  is( $base->function_list, $path, 'function list absolute path from relative path');
  isa_ok( $base->function_list_conf(), q{ARRAY}, 'function list is read into an array');

  $base = npg_pipeline::base->new(function_list => 'central');
  is( $base->function_list, $path, 'function list absolute path from list name');
  isa_ok( $base->function_list_conf(), q{ARRAY}, 'function list is read into an array');

  $path =~ s/function_list_central/function_list_post_qc_review/;

  $base = npg_pipeline::base->new(function_list => 'post_qc_review');
  is( $base->function_list, $path, 'function list absolute path from list name');
  isa_ok( $base->function_list_conf(), q{ARRAY}, 'function list is read into an array');

  my $test_path = '/some/test/path.yml';
  $base = npg_pipeline::base->new(function_list => $test_path);
  throws_ok { $base->function_list }
    qr/Bad function list name: $test_path/,
    'error when function list does not exist, neither it can be interpreted as a function list name';
  
  my $conf_dir = tempdir( CLEANUP => 1 );
  cp $path, $conf_dir;
  $path = $conf_dir . '/function_list_post_qc_review.yml';

  $base = npg_pipeline::base->new(function_list => $path);
  is( $base->function_list, $path, 'function list absolute');
  isa_ok( $base->function_list_conf(), q{ARRAY}, 'function list is read into an array');

  $base = npg_pipeline::base->new(
    conf_path => $conf_dir,
    function_list => 'post_qc_review');
  is( $base->function_list, $path, 'function list absolute path from list name');

  $path =~ s/function_list_post_qc_review/function_list_base/;
  $base = npg_pipeline::base->new(conf_path => $conf_dir);
  throws_ok { $base->function_list }
    qr/File $path does not exist or is not readable/,
    'error when default function list does not exist';

  $base = npg_pipeline::base->new(function_list => 'some+other:');
  throws_ok { $base->function_list }
    qr/Bad function list name: some\+other:/,
    'error when function list name contains illegal characters';
}

{
  my $base;
  lives_ok {
    $base = npg_pipeline::base->new(conf_path => q{does/not/exist});
  } q{base ok};
  throws_ok{ $base->general_values_conf()} qr{does not exist or is not readable},
    'Croaks for non-esistent config file as expected';;
}

{
  my $bpath = t::util->new()->temp_directory;
  my $path = join q[/], $bpath, '150206_HS29_15467_A_C5WL2ACXX';
  my $base;
  lives_ok { $base = npg_pipeline::base->new(runfolder_path => $path); }
    'can create object without supplying run id';
  is ($base->id_run, 15467, 'id run derived correctly from runfolder_path');
  ok (!defined $base->id_flowcell_lims, 'lims flowcell id undefined');
  is ($base->flowcell_id, 'C5WL2ACXX', 'flowcell barcode derived from runfolder path');
  
  $path = join q[/], $bpath, '150204_MS8_15441_A_MS2806735-300V2';
  $base = npg_pipeline::base->new(runfolder_path => $path, id_flowcell_lims => 45);
  is ($base->id_run, 15441, 'id run derived correctly from runfolder_path');
  is ($base->id_flowcell_lims, 45, 'lims flowcell id returned correctly');
  is ($base->flowcell_id, 'MS2806735-300V2', 'MiSeq reagent kit id derived from runfolder path');
}

{
  local $ENV{TEST_FS_RESOURCE} = q{nfs_12};
  my $expected_fs_resource =  q{nfs_12};
  my $path = t::util->new()->temp_directory;
  my $base = npg_pipeline::base->new(id_run => 7440, runfolder_path => $path);
  my $arg = q{-R 'select[mem>2500] rusage[mem=2500]' -M2500000};
  is ($base->fs_resource_string({resource_string => $arg,}),
    qq[-R 'select[mem>2500] rusage[mem=2500,$expected_fs_resource=8]' -M2500000],
   'resource string with sf resource');
  is ($base->fs_resource_string({resource_string => $arg, seq_irods => 1,}),
    qq[-R 'select[mem>2500] rusage[mem=2500,$expected_fs_resource=8,seq_irods=1]' -M2500000],
    'resource string with sf and irods resource');
  $base = npg_pipeline::base->new(id_run => 7440, runfolder_path => $path , no_sf_resource => 1);
  is ($base->fs_resource_string({resource_string => $arg,}), $arg,
    'resource string with no sr resource if no_sf_resource is set');

  $arg = q{-R 'select[mem>13800] rusage[mem=13800] span[hosts=1]'};
  is ($base->fs_resource_string({resource_string => $arg, counter_slots_per_job => 8,}), $arg,
    'resource string with no sr resource if no_sf_resource is set');
}

{
  my $host = hostname;
  SKIP: {
    skip 'Not running on a farm node', 1 unless ($host =~ /^sf/);
    my $basedir = tempdir( CLEANUP => 1 );
    my $base = npg_pipeline::base->new(id_run => 1234, runfolder_path => $basedir);
    is($base->_fs_resource, 'tmp', 'fs_resourse as expected');
  }
}

{
  local $ENV{NPG_WEBSERVICE_CACHE_DIR} = q[t/data/hiseqx];
  my $base = npg_pipeline::base->new(id_run => 13219);
  ok($base->is_hiseqx_run, 'is a HiSeqX instrument run');
  local $ENV{NPG_WEBSERVICE_CACHE_DIR} = q[t/data];
  $base = npg_pipeline::base->new(id_run => 1234);
  ok(!$base->is_hiseqx_run, 'is not a HiSeqX instrument run');
}

{
  my $dir = tempdir( CLEANUP => 1 );
  my ($fh, $file) = tempfile( 'tmpfileXXXX', DIR => $dir);
  
  local $ENV{NPG_WEBSERVICE_CACHE_DIR} = $dir;
  local $ENV{NPG_CACHED_SAMPLESHEET_FILE} = q[];
  is (npg_pipeline::base->metadata_cache_dir(), $dir, 'cache dir from webservice cache dir');
  local $ENV{NPG_CACHED_SAMPLESHEET_FILE} = $file;
  is (npg_pipeline::base->metadata_cache_dir(), $dir, 'cache dir from two consistent caches');
  local $ENV{NPG_WEBSERVICE_CACHE_DIR} = q[];
  is (npg_pipeline::base->metadata_cache_dir(), $dir, 'cache dir from samplesheet path');
  local $ENV{NPG_WEBSERVICE_CACHE_DIR} = q[t];
  throws_ok {npg_pipeline::base->metadata_cache_dir()}
    qr/Multiple possible locations for metadata cache directory/,
    'inconsistent locations give an error';
  local $ENV{NPG_WEBSERVICE_CACHE_DIR} = q[some];
  is (npg_pipeline::base->metadata_cache_dir(), $dir, 'one valid and one invalid path is OK');
  local $ENV{NPG_CACHED_SAMPLESHEET_FILE} = q[other];
  throws_ok {npg_pipeline::base->metadata_cache_dir()}
    qr/Cannot infer location of cache directory/,
    'error with two invalid paths';
  local $ENV{NPG_CACHED_SAMPLESHEET_FILE} = q[];
  throws_ok {npg_pipeline::base->metadata_cache_dir()}
    qr/Cannot infer location of cache directory/,
    'error with one path that is invalid';
  local $ENV{NPG_WEBSERVICE_CACHE_DIR} = q[];
  throws_ok {npg_pipeline::base->metadata_cache_dir()}
    qr/Cannot infer location of cache directory/,
    'error when no env vars are set';
}

package mytest::central;
use base 'npg_pipeline::base';
package main;

{
  my $base = npg_pipeline::base->new(flowcell_id  => 'HBF2DADXX');
  ok( !$base->is_qc_run, 'looking on flowcell lims id: not qc run');
  ok( !$base->qc_run, 'not qc run');
  
  $base = npg_pipeline::base->new(id_flowcell_lims => 3456);
  ok( !$base->is_qc_run, 'looking on flowcell lims id: not qc run');
  ok( !$base->qc_run, 'not qc run');

  $base = mytest::central->new(id_flowcell_lims => 3456, qc_run => 1);
  ok( !$base->is_qc_run, 'looking on flowcell lims id: not qc run');
  my $fl = getcwd() . '/data/config_files/function_list_central_qc_run.yml';
  is( $base->function_list, $fl, 'qc function list');
  
  $base = npg_pipeline::base->new(id_flowcell_lims => '3980331130775');
  my $path = getcwd() . '/data/config_files/function_list_base_qc_run.yml';
  throws_ok { $base->function_list }
    qr/File $path does not exist or is not readable/,
    'error when default function list does not exist';
  $base = mytest::central->new(id_flowcell_lims => '3980331130775');
  ok( $base->is_qc_run, 'looking on flowcell lims id: qc run');
  ok( $base->qc_run, 'qc run');
  is( $base->function_list, $fl, 'qc function list');
}

{
  my $base = npg_pipeline::base->new(id_run => 4);
  is ($base->fq_filename(3, undef), '4_3.fastq');
  is ($base->fq_filename(3, undef, 1), '4_3_1.fastq');
  is ($base->fq_filename(3, undef, 2), '4_3_2.fastq');
  is ($base->fq_filename(3, undef, 't'), '4_3_t.fastq');
  is ($base->fq_filename(3, 5), '4_3#5.fastq');
  is ($base->fq_filename(3, 5, 1), '4_3_1#5.fastq');
  is ($base->fq_filename(3, 5, 2), '4_3_2#5.fastq');
  is ($base->fq_filename(3, 0), '4_3#0.fastq');
  is ($base->fq_filename(3, 0, 1), '4_3_1#0.fastq');
  is ($base->fq_filename(3, 0, 2), '4_3_2#0.fastq');
}

1;<|MERGE_RESOLUTION|>--- conflicted
+++ resolved
@@ -1,10 +1,6 @@
 use strict;
 use warnings;
-<<<<<<< HEAD
-use Test::More tests => 82;
-=======
-use Test::More tests => 86;
->>>>>>> 8b23db0b
+use Test::More tests => 88;
 use Test::Exception;
 use File::Temp qw(tempdir tempfile);
 use File::Copy qw(cp);
