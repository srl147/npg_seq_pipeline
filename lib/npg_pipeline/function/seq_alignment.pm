--- conflicted
+++ resolved
@@ -453,16 +453,12 @@
   }
   else {
     push @{$p4_ops->{prune}}, 'foptgt.*samtools_stats_F0.*00_bait.*-';  # confirm hyphen
-<<<<<<< HEAD
     if($markdup_method eq q[samtools]) {
       push @{$p4_ops->{splice}}, 'ssfqc_tee_ssfqc:straight_through1:-foptgt_000_fixmate:', 'foptgt_seqchksum_file:-scs_cmp_seqchksum:outputchk'; # the fixmate node only works for mardkup_method samtools (pending p4 node id uniqueness bug fix)
     }
     else {
       push @{$p4_ops->{splice}}, 'ssfqc_tee_ssfqc:straight_through1:-foptgt_000_bamsort_coord:', 'foptgt_seqchksum_file:-scs_cmp_seqchksum:outputchk';
     }
-=======
-    push @{$p4_ops->{splice}}, 'ssfqc_tee_ssfqc:straight_through1:-foptgt_bamsort_coord:', 'foptgt_bammarkduplicates', 'foptgt_seqchksum_file:-scs_cmp_seqchksum:outputchk';
->>>>>>> 396a5d75
   }
 
   my $p4_local_assignments = {};
