package npg_pipeline::archive::file::qc;

use Moose;
use Readonly;
use File::Spec;
<<<<<<< HEAD
use List::MoreUtils qw{none};
use Class::Load qw/load_class/;
use File::Path qw( make_path );
=======
use Class::Load qw{load_class};
>>>>>>> 45a2fa66

use npg_pipeline::lsf_job;

extends q{npg_pipeline::base};

our $VERSION = '0';

Readonly::Scalar my $QC_SCRIPT_NAME          => q{qc};
Readonly::Scalar my $LSF_MEMORY_REQ          => 6000;
Readonly::Scalar my $LSF_MEMORY_REQ_ADAPTER  => 1500;
Readonly::Scalar my $LSF_INDEX_MULTIPLIER    => 10_000;

has q{qc_to_run}       => (isa      => q{Str},
                           is       => q{ro},
                           required => 1,);

has q{_qc_module_name} => (isa        => q{Str},
                           is         => q{ro},
                           required   => 0,
                           init_arg   => undef,
                           lazy_build => 1,);
sub _build__qc_module_name {
  my $self = shift;
  return q{npg_qc::autoqc::checks::} . $self->qc_to_run;
}

<<<<<<< HEAD
Readonly::Scalar my $REQUIRES_QC_REPORT_DIR => {
  rna_seqc => 'rna_seqc',
};

has q{qc_to_run} => (isa => q{Str}, is => q{ro}, required => 1);
=======
has q{_check_uses_refrepos} => (isa        => q{Bool},
                                is         => q{ro},
                                required   => 0,
                                init_arg   => undef,
                                lazy_build => 1,);
sub _build__check_uses_refrepos {
  my $self = shift;
  return $self->_qc_module_name()->meta()
    ->find_attribute_by_name('repository') ? 1 : 0;
}

sub BUILD {
  my $self = shift;
  load_class($self->_qc_module_name);
  return;
}
>>>>>>> 45a2fa66

has q{_qc_report_dirs} => (isa => q{HashRef[Str]},
                           is => q{ro},
                           traits => [q{Hash}],
                           default => sub { { } },
                           handles => {
                             _set_rpt_qc_report_dir => q{set},
                             _get_rpt_qc_report_dir => q{get},
                           },
                          );

sub run_qc {
  my ($self, $arg_refs) = @_;

  my $qc_to_run = $self->qc_to_run();
  my $id_run = $self->id_run();
  $self->log(qq{Running qc test $qc_to_run on Run $id_run});

  foreach my $position ($self->positions()) {
    if ( $self->is_multiplexed_lane($position) && (-e $self->lane_archive_path( $position ) ) ) {
      my $lane_qc_dir = $self->lane_qc_path( $position );
      if (!-e $lane_qc_dir) {
        mkdir $lane_qc_dir;
      }
    }
  }

  if ($REQUIRES_QC_REPORT_DIR->{$qc_to_run}) {
    my @archive_qc_path = ($self->archive_path, q[qc], $REQUIRES_QC_REPORT_DIR->{$qc_to_run});
    foreach my $position ($self->positions()) {
      my $rp = join q[_], $self->id_run(), $position;
      my $qc_report_dir = File::Spec->catdir(@archive_qc_path, $rp);
      if (! -d $qc_report_dir) {
        make_path($qc_report_dir);
        $self->_set_rpt_qc_report_dir($rp, $qc_report_dir);
      }
      if ($self->is_multiplexed_lane($position)) {
        foreach my $tag (@{$self->get_tag_index_list($position)}) {
          my $rpt = join q[#], $rp, $tag;
          $qc_report_dir = File::Spec->catdir(@archive_qc_path, $rp, $rpt);
          if (! -d $qc_report_dir) {
            make_path($qc_report_dir);
            $self->_set_rpt_qc_report_dir($rpt, $qc_report_dir);
          }
        }
      }
    }
  }

  my $required_job_completion = $arg_refs->{'required_job_completion'};
  $required_job_completion ||= q{};

  my @job_ids;
  my $bsub_command = $self->_generate_bsub_command($required_job_completion);
  if ( $bsub_command ) {
    push @job_ids, $self->submit_bsub_command( $bsub_command );
  }

  if ( $self->is_indexed ) {
    $bsub_command = $self->_generate_bsub_command($required_job_completion, 1 );
    if ( $bsub_command ) {
      push @job_ids, $self->submit_bsub_command( $bsub_command );
    }
  }

  return @job_ids;
}

sub _generate_bsub_command {
  my ($self, $required_job_completion, $indexed) = @_;

  my $array_string = $self->_lsf_job_array($indexed);
  if (!$array_string) {
    return;
  }

  my $command = $self->_qc_command($indexed);

  $required_job_completion ||= q{};
  my $timestamp = $self->timestamp();
  my $id_run = $self->id_run();

  my $job_name = join q{_},$QC_SCRIPT_NAME,$self->qc_to_run(),$id_run,$timestamp;

  $self->make_log_dir( $self->qc_path() );
  my $qc_out_log = $self->qc_path() . q{/log};
  my $out_subscript = q{.%I.%J.out};
  my $outfile = File::Spec->catfile($qc_out_log, $job_name . $out_subscript);

  $job_name = q{'} . $job_name . $array_string;

  if ($self->qc_to_run eq 'ref_match') {
    # hack to try to alleviate Lustre client multiple simulaneous access bug
    # (ensure elements only run eight at a time)
    $job_name .= q{%8};
  } elsif ( ! $self->no_array_cpu_limit() ) {
    $job_name .= q{%} . $self->array_cpu_limit();
  }
  $job_name .= q{'};

  my $job_sub = q{bsub -q } . ( $self->qc_to_run() eq q[upstream_tags] ? $self->lowload_lsf_queue() : $self->lsf_queue() ) . q{ } .
    #lowload queue for upstream tags as it has qc and tracking db access
    $self->_lsf_options($self->qc_to_run()) . qq{ $required_job_completion -J $job_name -o $outfile};
  if ( $self->_check_uses_refrepos() || ($self->qc_to_run eq 'adapter') ) {
    $job_sub .= q{ } . $self->ref_adapter_pre_exec_string();
  }

  $job_sub .= qq{ '$command'};

  if ($self->verbose()) { $self->log($job_sub); }
  return $job_sub;
}

sub _qc_command {
  my ($self, $indexed) = @_;

  my $c = $QC_SCRIPT_NAME;
  $c .= q{ --check=} . $self->qc_to_run();
  $c .= q{ --id_run=} . $self->id_run();

  if ( $self->qc_to_run() eq q[adapter] ) {
    $c .= q{ --file_type=bam};
  }

  my $qc_in;
  my $qc_out;
  my $archive_path      = $self->archive_path;
  my $recalibrated_path = $self->recalibrated_path;
  my $lanestr           = $self->_position_decode_string();
  my $tagstr            = $self->_tag_index_decode_string();

  if (defined $indexed) {
    my $lane_archive_path = File::Spec->catfile($archive_path, q[lane] . $lanestr);
    $qc_in = ( $self->qc_to_run() eq q[adapter]) ?
        File::Spec->catfile($recalibrated_path, q[lane] . $lanestr) : $lane_archive_path;
    $qc_out = File::Spec->catfile($lane_archive_path, q[qc]);
    $c .= q{ --position=}  . $lanestr;
    $c .= q{ --tag_index=} . $tagstr;
  } else {
    $c .= q{ --position=}  . $self->lsb_jobindex();
    $qc_in  = $self->qc_to_run() eq q{tag_metrics} ? $self->bam_basecall_path :
        (($self->qc_to_run() eq q[adapter]) ? $recalibrated_path : $archive_path);
    $qc_out = $self->qc_path();
  }
  $c .= qq{ --qc_in=$qc_in --qc_out=$qc_out};

  if ($REQUIRES_QC_REPORT_DIR->{$self->qc_to_run()}) {
    my @archive_qc_path = ($archive_path, q[qc], $REQUIRES_QC_REPORT_DIR->{$self->qc_to_run()});
    my $rptstr          = join q[_], $self->id_run(), $lanestr;
    my $qc_report_dir   = File::Spec->catdir(@archive_qc_path, $rptstr);
    if (defined $indexed) {
      $rptstr        = join q[#], $rptstr, $tagstr;
      $qc_report_dir = File::Spec->catdir($qc_report_dir, $rptstr);
    }
    $c .= qq{ --qc_report_dir=$qc_report_dir};
  }

  return $c;
}

sub _should_run {
  my ($self, $position, $tag_index) = @_;

  my $qc = $self->qc_to_run();

  if (($qc =~ /^tag_metrics|upstream_tags|gc_bias|verify_bam_id$/smx) ||
      ($qc =~ /^genotype|pulldown_metrics|rna_seqc$/smx)) {
    my $is_multiplexed_lane = $self->is_multiplexed_lane($position);
    if ($qc =~ /^gc_bias|verify_bam_id|genotype|pulldown_metrics|rna_seqc$/smx) {
      my $can_run = ((!defined $tag_index) && !$is_multiplexed_lane) ||
	  ((defined $tag_index) && $is_multiplexed_lane);
      if (!$can_run) {
        return;
      }
    } else {
      return (!defined $tag_index) && $is_multiplexed_lane;
    }
  }

  my $init_hash = {
    position  => $position,
    id_run    => $self->id_run(),
  };
  if (defined $tag_index) {
    $init_hash->{'tag_index'} = $tag_index;
  }
  if ($self->has_repository && $self->_check_uses_refrepos()) {
    $init_hash->{'repository'} = $self->repository;
  }
  if ($REQUIRES_QC_REPORT_DIR->{$qc}) {
    my $qc_report_dir_key = join q[_], $self->id_run(), $position;
    if (defined $tag_index) {
      $qc_report_dir_key = join q[#], $qc_report_dir_key, $tag_index;
    }
    $init_hash->{'qc_report_dir'} = $self->_get_rpt_qc_report_dir($qc_report_dir_key);
  }

  return $self->_qc_module_name()->new($init_hash)->can_run();
}

sub _lsf_job_array {
  my ($self, $indexed) = @_;

  my @lsf_indices = ();
  foreach my $lane ($self->positions()) {
    if ($indexed) {
      foreach my $tag (@{$self->get_tag_index_list($lane)}) {
        if ( $self->_should_run($lane, $tag) ) {
          push @lsf_indices, ( $lane * $LSF_INDEX_MULTIPLIER ) + $tag;
        }
      }
    } else {
      if ( $self->_should_run($lane) ) {
        push @lsf_indices, $lane;
      }
    }
  }
  @lsf_indices = sort { $a <=> $b } @lsf_indices;
  return @lsf_indices ? npg_pipeline::lsf_job->create_array_string(@lsf_indices) : q[];
}

sub _position_decode_string {
  return q{`echo $} . q{LSB_JOBINDEX/} . $LSF_INDEX_MULTIPLIER . q{ | bc`};
}
sub _tag_index_decode_string {
  return q{`echo $} . q{LSB_JOBINDEX%} . $LSF_INDEX_MULTIPLIER . q{ | bc`};
}

sub _lsf_options {
  my ($self, $qc_to_run) = @_;

  my $resources;
  if ($qc_to_run =~ /insert_size|sequence_error|ref_match|pulldown_metrics|rna_seqc/smx ) {
    $resources = npg_pipeline::lsf_job->new(memory => $LSF_MEMORY_REQ)->memory_spec();
  } elsif ($qc_to_run eq q[adapter]) {
    $resources = npg_pipeline::lsf_job->new(memory => $LSF_MEMORY_REQ_ADAPTER)->memory_spec() .
      q[ -R 'span[hosts=1]' ] . q{ -n} . $self->general_values_conf()->{qc_adapter_cpu};
  }
  $resources = $self->fs_resource_string( {resource_string => $resources, counter_slots_per_job => 1,} );
  $resources ||= q{};
  return $resources;
}

no Moose;
__PACKAGE__->meta->make_immutable;
1;
__END__

=head1 NAME

npg_pipeline::archive::file::qc

=head1 SYNOPSIS

  my @job_ids;
  $aqc = npg_pipeline::archive::file::qc->new(
    run_folder => $run_folder,
    qc_to_run => q{test},
  );
  my $arg_refs = {
    required_job_completion  => q{-w'done(123) && done(321)'},
    timestamp                => q{20090709-123456},
    id_run                   => 1234,
  }
  @job_ids = $aqc->run_qc($arg_refs);

=head1 DESCRIPTION

Object module responsible for launching LSF autoqc jobs to LSF.

=head1 SUBROUTINES/METHODS

=head2 qc_to_run

Name of the QC check to run.

=head2 BUILD

Constructor helper.

=head2 run_qc

Launches the qc jobs.

=head1 DIAGNOSTICS

=head1 CONFIGURATION AND ENVIRONMENT

=head1 DEPENDENCIES

=over

=item Moose

=item Readonly

=item File::Spec

=item Class::Load

=item File::Path

=back

=head1 INCOMPATIBILITIES

=head1 BUGS AND LIMITATIONS

=head1 AUTHOR

Marina Gourtovaia

=head1 LICENSE AND COPYRIGHT

Copyright (C) 2016 Genome Research Limited

This program is free software: you can redistribute it and/or modify
it under the terms of the GNU General Public License as published by
the Free Software Foundation, either version 3 of the License, or
(at your option) any later version.

This program is distributed in the hope that it will be useful,
but WITHOUT ANY WARRANTY; without even the implied warranty of
MERCHANTABILITY or FITNESS FOR A PARTICULAR PURPOSE.  See the
GNU General Public License for more details.

You should have received a copy of the GNU General Public License
along with this program.  If not, see <http://www.gnu.org/licenses/>.<|MERGE_RESOLUTION|>--- conflicted
+++ resolved
@@ -3,13 +3,8 @@
 use Moose;
 use Readonly;
 use File::Spec;
-<<<<<<< HEAD
-use List::MoreUtils qw{none};
-use Class::Load qw/load_class/;
-use File::Path qw( make_path );
-=======
+use File::Path qw{make_path};
 use Class::Load qw{load_class};
->>>>>>> 45a2fa66
 
 use npg_pipeline::lsf_job;
 
@@ -21,6 +16,10 @@
 Readonly::Scalar my $LSF_MEMORY_REQ          => 6000;
 Readonly::Scalar my $LSF_MEMORY_REQ_ADAPTER  => 1500;
 Readonly::Scalar my $LSF_INDEX_MULTIPLIER    => 10_000;
+Readonly::Scalar my $REQUIRES_QC_REPORT_DIR => {
+  rna_seqc => 'rna_seqc',
+};
+
 
 has q{qc_to_run}       => (isa      => q{Str},
                            is       => q{ro},
@@ -36,13 +35,6 @@
   return q{npg_qc::autoqc::checks::} . $self->qc_to_run;
 }
 
-<<<<<<< HEAD
-Readonly::Scalar my $REQUIRES_QC_REPORT_DIR => {
-  rna_seqc => 'rna_seqc',
-};
-
-has q{qc_to_run} => (isa => q{Str}, is => q{ro}, required => 1);
-=======
 has q{_check_uses_refrepos} => (isa        => q{Bool},
                                 is         => q{ro},
                                 required   => 0,
@@ -59,7 +51,6 @@
   load_class($self->_qc_module_name);
   return;
 }
->>>>>>> 45a2fa66
 
 has q{_qc_report_dirs} => (isa => q{HashRef[Str]},
                            is => q{ro},
