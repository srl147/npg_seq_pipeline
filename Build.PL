use strict;
use warnings;
use npg_tracking::util::build;

my $class = npg_tracking::util::build->subclass(code => <<'EOF');

  sub process_data_files {
    my $self = shift;
    `find data/config_files -type f | cpio -pdv --quiet blib`;
    return;
  }
EOF

my $builder = $class->new(
         'module_name'         => 'npg_seq_pipeline',
         'dist_author'         => 'npg <npg@sanger.ac.uk>',
         'dist_version'        => npg_tracking::util::build->git_tag(),
         'dist_abstract'       => 'Wellcome Sanger Institute pluggable pipeline for Illumina sequencing post processing and QC',
         'license'             => 'gpl',
         'dist'                => { COMPRESS => 'gzip', SUFFIX => 'gz', },

         'requires'            => {
          'perl'                         => 5.010,
          'autodie'                      => 0,
          'Carp'                         => 1.04,
          'Cwd'                          => 0,
          'Class::Load'                  => 0,
          'Config::Any'                  => 0,
          'Date::Format'                 => 0,
          'English'                      => 1.02,
          'File::Basename'               => 0,
          'File::Copy'                   => 0,
          'File::Find'                   => 0,
          'File::Path'                   => 0,
          'File::Slurp'                  => 0,
          'File::Spec'                   => 0,
          'File::Spec::Functions'        => 0,
          'FindBin'                      => 0,
          'Getopt::Long'                 => 2.37,
          'Graph'                        => 0.9704,
          'JSON'                         => 0,
          'JSON::XS'                     => 0,
          'lib'                          => 0,
          'List::MoreUtils'              => 0,
          'List::Util'                   => 0,
          'Log::Log4perl'                => 0,
          'Math::Random::Secure'         => 0,
          'Moose'                        => 0.93,
          'Moose::Meta::Class'           => 0,
          'Moose::Role'                  => 0,
          'Moose::Util::TypeConstraints' => 0,
          'MooseX::AttributeCloner'      => 0.17,
          'MooseX::Getopt'               => 0,
          'MooseX::StrictConstructor'    => 0,
          'namespace::autoclean'         => 0,
          'Perl6::Slurp'                 => 0,
          'POSIX'                        => 0,
          'Readonly'                     => 1.03,
          'strict'                       => 1.03,
          'Sys::Filesystem::MountPoint'  => 0,
          'Try::Tiny'                    => 0,
          'warnings'                     => 1.05,
          'YAML'                         => 0,
          'YAML::XS'                     => 0,
          'XML::LibXML'                  => 0,

          'npg_common::roles::software_location'               => 0,
          'npg_qc::autoqc::qc_store'                           => 0,
          'npg_tracking::data::reference::find'                => 0,
          'npg_tracking::data::reference::list'                => 0,
          'npg_tracking::data::bait'                           => 0,
          'npg_tracking::data::transcriptome'                  => 0,
          'npg_tracking::daemon'                               => 0,
          'npg_tracking::glossary::run'                        => 0,
<<<<<<< HEAD
          'npg_tracking::glossary::rpt'                        => 0,
          'npg_tracking::glossary::composition::factory::rpt_list' => 0,
=======
          'npg_tracking::illumina::runfolder'                  => 0,
>>>>>>> 914fc844
          'npg_tracking::illumina::run::folder'                => 0,
          'npg_tracking::illumina::run::folder::validation'    => 0,
          'npg_tracking::illumina::run::long_info'             => 0,
          'npg_tracking::illumina::run::short_info'            => 0,
          'npg_tracking::Schema'                               => 0,
          'npg_tracking::util::types'                          => 0,
          'npg_tracking::util::abs_path'                       => 0,
          'npg_qc::Schema'                                     => 0,
          'npg_qc::autoqc::role::result'                       => 0,
          'st::api::lims'                                      => 0,
          'st::api::lims::ml_warehouse'                        => 0,
          'npg::api::request'                                  => 0,
          'npg::api::run'                                      => 0,
          'npg::api::run_status_dict'                          => 0,
          'npg::samplesheet'                                   => 0,
          'WTSI::DNAP::Utilities::Loggable'                    => 0,
          'WTSI::DNAP::Warehouse::Schema'                      => 0,
          'WTSI::DNAP::Warehouse::Schema::Query::IseqFlowcell' => 0,
          'WTSI::DNAP::Utilities::Loggable'                    => 0,
          'WTSI::NPG::iRODS'                                   => 0,
          'WTSI::NPG::iRODS::Collection'                       => 0,
         },

         'build_requires'      => {
          'Digest::MD5'                 => 0,
          'File::Copy::Recursive'       => 0,
          'File::Temp'                  => 0,
          'Sys::Hostname'               => 0,
          'Test::Deep'                  => 0,
          'Test::Exception'             => 0,
          'Test::Differences'           => 0,
          'Test::More'                  => '0.8',
          'Test::Perl::Critic'          => 0,
          'Test::Log::Log4perl'         => 0,
          'npg_testing::db'             => 0,
          'npg_tracking::util::build'   => 0,
          'npg_tracking::glossary::composition::component::illumina' => 0,
          'npg_tracking::glossary::composition' => 0,
         },
);

if ($builder->install_base()) {
  $builder->install_path('data' => join q{/}, $builder->install_base(), 'data');
  $builder->add_build_element('data');
} else {
  warn "WARNING: '--install_base' option is not given, 'data' element will not be installed\n\n";
}
$builder->create_build_script();

1;<|MERGE_RESOLUTION|>--- conflicted
+++ resolved
@@ -72,15 +72,10 @@
           'npg_tracking::data::transcriptome'                  => 0,
           'npg_tracking::daemon'                               => 0,
           'npg_tracking::glossary::run'                        => 0,
-<<<<<<< HEAD
           'npg_tracking::glossary::rpt'                        => 0,
           'npg_tracking::glossary::composition::factory::rpt_list' => 0,
-=======
           'npg_tracking::illumina::runfolder'                  => 0,
->>>>>>> 914fc844
-          'npg_tracking::illumina::run::folder'                => 0,
           'npg_tracking::illumina::run::folder::validation'    => 0,
-          'npg_tracking::illumina::run::long_info'             => 0,
           'npg_tracking::illumina::run::short_info'            => 0,
           'npg_tracking::Schema'                               => 0,
           'npg_tracking::util::types'                          => 0,
